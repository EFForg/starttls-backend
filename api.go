--- conflicted
+++ resolved
@@ -184,15 +184,9 @@
 	}
 	mtasts := r.FormValue("mta-sts")
 	domain := models.Domain{
-<<<<<<< HEAD
-		Name:       name,
-		MTASTSMode: mtasts,
-		State:      models.StateUnconfirmed,
-=======
 		Name:   name,
 		MTASTS: mtasts == "on",
 		State:  models.StateUnconfirmed,
->>>>>>> 516e766c
 	}
 	email, err := getParam("email", r)
 	if err == nil {
