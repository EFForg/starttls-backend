package main

import (
	"encoding/json"
	"fmt"
	"golang.org/x/net/idna"
	"log"
	"net/http"
	"strings"
	"time"

	"github.com/EFForg/starttls-check/checker"
	"github.com/EFForg/starttls-scanner/db"
	"github.com/EFForg/starttls-scanner/policy"
)

////////////////////////////////
//  *****   REST API   *****  //
////////////////////////////////

// Minimum time to cache each domain scan
const cacheScanTime = time.Minute

// Type for performing checks against an input domain. Returns
// a DomainResult object from the checker.
type checkPerformer func(API, string) (checker.DomainResult, error)

// API is the HTTP API that this service provides.
// All requests respond with an APIResponse JSON, with fields:
// {
//     status_code // HTTP status code of request
//     message // Any error message accompanying the status_code. If 200, empty.
//     response // Response data (as JSON) from this request.
// }
// Any POST request accepts either URL query parameters or data value parameters,
// and prefers the latter if both are present.
type API struct {
	Database    db.Database
	CheckDomain checkPerformer
<<<<<<< HEAD
	List        PolicyList
}

// PolicyList interface wraps a policy-list like structure.
// The most important query you can perform is to fetch the policy
// for a particular domain.
type PolicyList interface {
	Get(string) (policy.TLSPolicy, error)
=======
	DontScan    map[string]bool
>>>>>>> 4e214e69
}

// APIResponse wraps all the responses from this API.
type APIResponse struct {
	StatusCode int         `json:"status_code"`
	Message    string      `json:"message"`
	Response   interface{} `json:"response"`
}

type apiHandler func(r *http.Request) APIResponse

func apiWrapper(api apiHandler) func(w http.ResponseWriter, r *http.Request) {
	return func(w http.ResponseWriter, r *http.Request) {
		response := api(r)
		if response.StatusCode != http.StatusOK {
			http.Error(w, response.Message, response.StatusCode)
		}
		writeJSON(w, response)
	}
}

// Checks the policy status of this domain.
func (api API) policyCheck(domain string) checker.CheckResult {
	result := checker.CheckResult{Name: "policylist"}
	if _, err := api.List.Get(domain); err == nil {
		return result.Success()
	}
	domainData, err := api.Database.GetDomain(domain)
	if err != nil {
		return result.Failure("Domain %s is not on the policy list.", domain)
	}
	if domainData.State == db.StateAdded {
		log.Println("Warning: Domain was StateAdded in DB but was not found on the policy list.")
		return result.Success()
	} else if domainData.State == db.StateQueued {
		return result.Warning("Domain %s is queued to be added to the policy list.", domain)
	} else if domainData.State == db.StateUnvalidated {
		return result.Warning("The policy addition request for %s is waiting on email validation", domain)
	}
	return result.Failure("Domain %s is not on the policy list.", domain)
}

// Performs policyCheck asynchronously.
// Should be safe since Database is safe for concurrent use, and so
// is List.
func asyncPolicyCheck(api API, domain string) <-chan checker.CheckResult {
	result := make(chan checker.CheckResult)
	go func() { result <- api.policyCheck(domain) }()
	return result
}

func defaultCheck(api API, domain string) (string, error) {
	policyChan := asyncPolicyCheck(api, domain)
	result := checker.CheckDomain(domain, nil)
	result.ExtraResults = make(map[string]checker.CheckResult)
	result.ExtraResults["policylist"] = <-policyChan
	return result, nil
}

// Scan is the handler for /api/scan.
//   POST /api/scan
//        domain: Mail domain to scan.
//        Scans domain and returns data from it.
//   GET /api/scan?domain=<domain>
//        Retrieves most recent scan for domain.
// Both set a db.ScanData JSON as the response.
func (api API) Scan(r *http.Request) APIResponse {
	domain, err := getASCIIDomain(r)
	if err != nil {
		return APIResponse{StatusCode: http.StatusBadRequest, Message: err.Error()}
	}
	// Check if we shouldn't scan this domain
	if api.DontScan != nil {
		if _, ok := api.DontScan[domain]; ok {
			return APIResponse{StatusCode: http.StatusTooManyRequests}
		}
	}
	// POST: Force scan to be conducted
	if r.Method == http.MethodPost {
		// 0. If last scan was recent, return cached scan.
		scan, err := api.Database.GetLatestScan(domain)
		if err == nil && time.Now().Before(scan.Timestamp.Add(cacheScanTime)) {
			return APIResponse{StatusCode: http.StatusOK, Response: scan}
		}
		// 1. Conduct scan via starttls-checker
		rawScandata, err := api.CheckDomain(api, domain)
		if err != nil {
			return APIResponse{StatusCode: http.StatusInternalServerError, Message: err.Error()}
		}
		scandata := db.ScanData{
			Domain:    domain,
			Data:      rawScandata,
			Timestamp: time.Now(),
		}
		// 2. Put scan into DB
		err = api.Database.PutScan(scandata)
		if err != nil {
			return APIResponse{StatusCode: http.StatusInternalServerError, Message: err.Error()}
		}
		return APIResponse{StatusCode: http.StatusOK, Response: scandata}
		// GET: Just fetch the most recent scan
	} else if r.Method == http.MethodGet {
		scan, err := api.Database.GetLatestScan(domain)
		if err != nil {
			return APIResponse{StatusCode: http.StatusNotFound, Message: err.Error()}
		}
		return APIResponse{StatusCode: http.StatusOK, Response: scan}
	} else {
		return APIResponse{StatusCode: http.StatusMethodNotAllowed,
			Message: "/api/scan only accepts POST and GET requests"}
	}
}

// MaxHostnames is the maximum number of hostnames that can be specified for a single domain's TLS policy.
const MaxHostnames = 8

// Extracts relevant parameters from http.Request for a POST to /api/queue
// TODO: also validate hostnames as FQDNs.
func getDomainParams(r *http.Request, domain string) (db.DomainData, error) {
	domainData := db.DomainData{Name: domain, State: db.StateUnvalidated}
	email, err := getParam("email", r)
	if err != nil {
		return domainData, err
	}
	domainData.Email = email
	domainData.MXs = make([]string, 0)
	for i := 0; i < MaxHostnames; i++ {
		field := fmt.Sprintf("hostname_%d", i)
		hostname, err := getParam(field, r)
		if err != nil {
			break
		}
		domainData.MXs = append(domainData.MXs, hostname)
	}
	if len(domainData.MXs) == 0 {
		return domainData, fmt.Errorf("No hostnames supplied for domain's TLS policy")
	}
	return domainData, nil
}

// Queue is the handler for /api/queue
//   POST /api/queue?domain=<domain>
//        domain: Mail domain to queue a TLS policy for.
//        email: Contact email associated with domain, to be verified.
//        hostname_<n>: MX hostnames to put into this domain's TLS policy. n up to 8.
//        Sets db.DomainData object as response.
//   GET  /api/queue?domain=<domain>
//        Sets db.DomainData object as response.
func (api API) Queue(r *http.Request) APIResponse {
	// Retrieve domain param
	domain, err := getASCIIDomain(r)
	if err != nil {
		return APIResponse{StatusCode: http.StatusBadRequest, Message: err.Error()}
	}
	// POST: Insert this domain into the queue
	if r.Method == http.MethodPost {
		domainData, err := getDomainParams(r, domain)
		if err != nil {
			return APIResponse{StatusCode: http.StatusBadRequest, Message: err.Error()}
		}
		// 1. Insert domain into DB
		err = api.Database.PutDomain(domainData)
		if err != nil {
			return APIResponse{StatusCode: http.StatusInternalServerError, Message: err.Error()}
		}
		// 2. Create token for domain
		_, err = api.Database.PutToken(domain)
		if err != nil {
			return APIResponse{StatusCode: http.StatusInternalServerError, Message: err.Error()}
		}
		return APIResponse{StatusCode: http.StatusOK, Response: domainData}
		// GET: Retrieve domain status from queue
	} else if r.Method == http.MethodGet {
		status, err := api.Database.GetDomain(domain)
		if err != nil {
			return APIResponse{StatusCode: http.StatusNotFound, Message: err.Error()}
		}
		return APIResponse{StatusCode: http.StatusOK, Response: status}
	} else {
		return APIResponse{StatusCode: http.StatusMethodNotAllowed,
			Message: "/api/queue only accepts POST and GET requests"}
	}
}

// Validate handles requests to /api/validate
//   POST /api/validate
//        token: token to validate/redeem
//        Sets the queued domain name as response.
func (api API) Validate(r *http.Request) APIResponse {
	token, err := getParam("token", r)
	if err != nil {
		return APIResponse{StatusCode: http.StatusBadRequest, Message: err.Error()}
	}
	if r.Method != http.MethodPost {
		return APIResponse{StatusCode: http.StatusMethodNotAllowed,
			Message: "/api/validate only accepts POST requests"}
	}
	// 1. Use the token
	domain, err := api.Database.UseToken(token)
	if err != nil {
		return APIResponse{StatusCode: http.StatusBadRequest, Message: err.Error()}
	}
	// 2. Update domain status from "UNVALIDATED" to "QUEUED"
	domainData, err := api.Database.GetDomain(domain)
	if err != nil {
		return APIResponse{StatusCode: http.StatusInternalServerError, Message: err.Error()}
	}
	err = api.Database.PutDomain(db.DomainData{
		Name:  domainData.Name,
		Email: domainData.Email,
		State: db.StateQueued,
	})
	if err != nil {
		return APIResponse{StatusCode: http.StatusInternalServerError, Message: err.Error()}
	}
	return APIResponse{StatusCode: http.StatusOK, Response: domain}
}

// Retrieve "domain" parameter from request as ASCII
// If fails, returns an error.
func getASCIIDomain(r *http.Request) (string, error) {
	domain, err := getParam("domain", r)
	if err != nil {
		return domain, err
	}
	ascii, err := idna.ToASCII(domain)
	if err != nil {
		return "", fmt.Errorf("could not convert domain %s to ASCII (%s)", domain, err)
	}
	return ascii, nil
}

// Retrieves and lowercases `param` as a query parameter from `http.Request` r.
// If fails, then writes error to `http.ResponseWriter` w.
func getParam(param string, r *http.Request) (string, error) {
	unicode := r.FormValue(param)
	if unicode == "" {
		return "", fmt.Errorf("query parameter %s not specified", param)
	}
	return strings.ToLower(unicode), nil
}

// Writes `v` as a JSON object to http.ResponseWriter `w`. If an error
// occurs, writes `http.StatusInternalServerError` to `w`.
func writeJSON(w http.ResponseWriter, v interface{}) {
	w.Header().Set("Content-Type", "application/json; charset=utf-8")
	b, err := json.MarshalIndent(v, "", "  ")
	if err != nil {
		msg := fmt.Sprintf("Internal error: could not format JSON. (%s)\n", err)
		http.Error(w, msg, http.StatusInternalServerError)
		return
	}
	fmt.Fprintf(w, "%s\n", b)
}<|MERGE_RESOLUTION|>--- conflicted
+++ resolved
@@ -37,8 +37,8 @@
 type API struct {
 	Database    db.Database
 	CheckDomain checkPerformer
-<<<<<<< HEAD
 	List        PolicyList
+	DontScan    map[string]bool
 }
 
 // PolicyList interface wraps a policy-list like structure.
@@ -46,9 +46,6 @@
 // for a particular domain.
 type PolicyList interface {
 	Get(string) (policy.TLSPolicy, error)
-=======
-	DontScan    map[string]bool
->>>>>>> 4e214e69
 }
 
 // APIResponse wraps all the responses from this API.
