--- conflicted
+++ resolved
@@ -22,15 +22,10 @@
 
 var api *API
 
-<<<<<<< HEAD
-func mockCheckPerform(api API, domain string) (string, error) {
-	return fmt.Sprintf("{\n\"domain\": \"%s\"\n}", domain), nil
-=======
 func mockCheckPerform(message string) func(string) (checker.DomainResult, error) {
-	return func(domain string) (checker.DomainResult, error) {
+	return func(api API, domain string) (checker.DomainResult, error) {
 		return checker.DomainResult{Domain: domain, Message: message}, nil
 	}
->>>>>>> 514fe0c4
 }
 
 // Mock PolicyList
@@ -61,12 +56,8 @@
 	}
 	api = &API{
 		Database:    db.InitMemDatabase(cfg),
-<<<<<<< HEAD
-		CheckDomain: mockCheckPerform,
+		CheckDomain: mockCheckPerform("testequal"),
 		List:        mockList{domains: fakeList},
-=======
-		CheckDomain: mockCheckPerform("testequal"),
->>>>>>> 514fe0c4
 	}
 	code := m.Run()
 	api.Database.ClearTables()
