--- conflicted
+++ resolved
@@ -31,13 +31,8 @@
 	PutDomain(Domain) error
 	GetDomain(string, DomainState) (Domain, error)
 	GetDomains(DomainState) ([]Domain, error)
-<<<<<<< HEAD
-	// Sets status.
-	SetStatus(string, DomainState) error
-=======
 	SetStatus(string, DomainState) error
 	RemoveDomain(string, DomainState) (Domain, error)
->>>>>>> 516e766c
 }
 
 // DomainState represents the state of a single domain.
@@ -46,13 +41,8 @@
 // Possible values for DomainState
 const (
 	StateUnknown     = "unknown"     // Domain was never submitted, so we don't know.
-<<<<<<< HEAD
-	StateUnconfirmed = "unvalidated" // Domain was never submitted, so we don't know.
-	StateTesting     = "queued"      // Queued for addition at next addition date.
-=======
 	StateUnconfirmed = "unvalidated" // Administrator has not yet confirmed their intention to add the domain.
 	StateTesting     = "queued"      // Queued for addition at next addition date pending continued validation
->>>>>>> 516e766c
 	StateFailed      = "failed"      // Requested to be queued, but failed verification.
 	StateEnforce     = "added"       // On the list.
 )
@@ -71,11 +61,7 @@
 // A successful scan should already have been submitted for this domain,
 // and it should not already be on the policy list.
 // Returns (queuability, error message, and most recent scan)
-<<<<<<< HEAD
 func (d *Domain) IsQueueable(domains DomainStore, scans scanStore, list policyList) (bool, string, Scan) {
-=======
-func (d *Domain) IsQueueable(domains domainStore, scans scanStore, list policyList) (bool, string, Scan) {
->>>>>>> 516e766c
 	scan, err := scans.GetLatestScan(d.Name)
 	if err != nil {
 		return false, "We haven't scanned this domain yet. " +
@@ -165,11 +151,7 @@
 // At any given time, there can only be one domain that's either StateEnforce
 // or StateTesting. If that domain exists in the store, return that one.
 // Otherwise, look for a Domain policy in the unconfirmed state.
-<<<<<<< HEAD
 func GetDomain(store DomainStore, name string) (Domain, error) {
-=======
-func GetDomain(store domainStore, name string) (Domain, error) {
->>>>>>> 516e766c
 	domain, err := store.GetDomain(name, StateEnforce)
 	if err == nil {
 		return domain, nil
@@ -178,13 +160,9 @@
 	if err == nil {
 		return domain, nil
 	}
-<<<<<<< HEAD
-	return store.GetDomain(name, StateUnconfirmed)
-=======
 	domain, err = store.GetDomain(name, StateUnconfirmed)
 	if err == nil {
 		return domain, nil
 	}
 	return store.GetDomain(name, StateFailed)
->>>>>>> 516e766c
 }