package models

import (
	"fmt"
	"log"
	"time"

	"github.com/EFForg/starttls-backend/checker"
)

/* Domain represents an email domain's TLS policy.
 *
 * If there's a Domain object for a particular email domain in "Enforce" mode,
 * that email domain's policy is fixed and cannot be changed.
 */

// Domain stores the preload state of a single domain.
type Domain struct {
	Name         string      `json:"domain"` // Domain that is preloaded
	Email        string      `json:"-"`      // Contact e-mail for Domain
	MXs          []string    `json:"mxs"`    // MXs that are valid for this domain
	MTASTSMode   string      `json:"mta_sts"`
	State        DomainState `json:"state"`
	LastUpdated  time.Time   `json:"last_updated"`
	TestingStart time.Time   `json:"-"`
	QueueWeeks   int         `json:"queue_weeks"`
}

// domainStore is a simple interface for fetching and adding domain objects.
type domainStore interface {
	PutDomain(Domain) error
<<<<<<< HEAD
	GetDomain(string, DomainState) (Domain, error)
	GetDomains(DomainState) ([]Domain, error)
	// Sets status.
	SetStatus(string, DomainState) error
=======
	GetDomain(string) (Domain, error)
	GetDomains(DomainState) ([]Domain, error)
>>>>>>> 10f199e4
}

// DomainState represents the state of a single domain.
type DomainState string

// Possible values for DomainState
const (
	StateUnknown     = "unknown"     // Domain was never submitted, so we don't know.
<<<<<<< HEAD
	StateUnconfirmed = "unvalidated" // Domain was never submitted, so we don't know.
=======
	StateUnvalidated = "unvalidated" // E-mail token for this domain is unverified
>>>>>>> 10f199e4
	StateTesting     = "queued"      // Queued for addition at next addition date.
	StateFailed      = "failed"      // Requested to be queued, but failed verification.
	StateEnforce     = "added"       // On the list.
)

type policyList interface {
	HasDomain(string) bool
}

// IsQueueable returns true if a domain can be submitted for validation and
// queueing to the STARTTLS Everywhere Policy List.
// A successful scan should already have been submitted for this domain,
// and it should not already be on the policy list.
// Returns (queuability, error message, and most recent scan)
func (d *Domain) IsQueueable(domains domainStore, scans scanStore, list policyList) (bool, string, Scan) {
	scan, err := scans.GetLatestScan(d.Name)
	if err != nil {
		return false, "We haven't scanned this domain yet. " +
			"Please use the STARTTLS checker to scan your domain's " +
			"STARTTLS configuration so we can validate your submission", scan
	}
	if scan.Data.Status != 0 {
		return false, "Domain hasn't passed our STARTTLS security checks", scan
	}
	if list.HasDomain(d.Name) {
		return false, "Domain is already on the policy list!", scan
	}
	if _, err := domains.GetDomain(d.Name, StateEnforce); err == nil {
		return false, "Domain is already on the policy list!", scan
	}
	// Domains without submitted MTA-STS support must match provided mx patterns.
	if d.MTASTSMode == "" {
		for _, hostname := range scan.Data.PreferredHostnames {
			if !checker.PolicyMatches(hostname, d.MXs) {
				return false, fmt.Sprintf("Hostnames %v do not match policy %v", scan.Data.PreferredHostnames, d.MXs), scan
			}
		}
	} else if !scan.SupportsMTASTS() {
		return false, "Domain does not correctly implement MTA-STS.", scan
	}
	return true, "", scan
}

// PopulateFromScan updates a Domain's fields based on a scan of that domain.
func (d *Domain) PopulateFromScan(scan Scan) {
	// We should only trust MTA-STS info from a successful MTA-STS check.
	if scan.Data.MTASTSResult != nil && scan.SupportsMTASTS() {
		d.MTASTSMode = scan.Data.MTASTSResult.Mode
		// If the domain's MXs are missing, we can take them from the scan's
		// PreferredHostnames, which must be a subset of those listed in the
		// MTA-STS policy file.
		if len(d.MXs) == 0 {
			d.MXs = scan.Data.MTASTSResult.MXs
		}
	}
}

<<<<<<< HEAD
// InitializeWithToken adds this domain to the given domainStore and initializes a validation token
=======
// InitializeWithToken adds this domain to the given DomainStore and initializes a validation token
>>>>>>> 10f199e4
// for the addition. The newly generated Token is returned.
func (d *Domain) InitializeWithToken(store domainStore, tokens tokenStore) (string, error) {
	if err := store.PutDomain(*d); err != nil {
		return "", err
	}
	token, err := tokens.PutToken(d.Name)
	if err != nil {
		return "", err
	}
	return token.Token, nil
}

// PolicyListCheck checks the policy list status of this particular domain.
func (d *Domain) PolicyListCheck(store domainStore, list policyList) *checker.Result {
	result := checker.Result{Name: checker.PolicyList}
	if list.HasDomain(d.Name) {
		return result.Success()
	}
<<<<<<< HEAD
	domain, err := GetDomain(store, d.Name)
	if err != nil {
		return result.Failure("Domain %s is not on the policy list.", d.Name)
	}
	if domain.State == StateEnforce {
		log.Println("Warning: Domain was StateEnforce in DB but was not found on the policy list.")
		return result.Success()
	}
	if domain.State == StateTesting {
		return result.Warning("Domain %s is queued to be added to the policy list.", d.Name)
	}
	if domain.State == StateUnconfirmed {
		return result.Failure("The policy addition request for %s is waiting on email validation", d.Name)
=======
	domainData, err := store.GetDomain(d.Name)
	if err != nil {
		return result.Failure("Domain %s is not on the policy list.", d.Name)
	}
	if domainData.State == StateEnforce {
		log.Println("Warning: Domain was StateEnforce in DB but was not found on the policy list.")
		return result.Success()
	} else if domainData.State == StateTesting {
		return result.Warning("Domain %s is queued to be added to the policy list.", d.Name)
	} else if domainData.State == StateUnvalidated {
		return result.Warning("The policy addition request for %s is waiting on email validation", d.Name)
>>>>>>> 10f199e4
	}
	return result.Failure("Domain %s is not on the policy list.", d.Name)
}

// AsyncPolicyListCheck performs PolicyListCheck asynchronously.
// domainStore and policyList should be safe for concurrent use.
func (d Domain) AsyncPolicyListCheck(store domainStore, list policyList) <-chan checker.Result {
	result := make(chan checker.Result)
	go func() { result <- *d.PolicyListCheck(store, list) }()
	return result
<<<<<<< HEAD
}

// GetDomain retrieves Domain with the most "important" state.
// At any given time, there can only be one domain that's either StateEnforce
// or StateTesting. If that domain exists in the store, return that one.
// Otherwise, look for a Domain policy in the unconfirmed state.
func GetDomain(store domainStore, name string) (Domain, error) {
	domain, err := store.GetDomain(name, StateEnforce)
	if err == nil {
		return domain, nil
	}
	domain, err = store.GetDomain(name, StateTesting)
	if err == nil {
		return domain, nil
	}
	return store.GetDomain(name, StateUnconfirmed)
=======
>>>>>>> 10f199e4
}<|MERGE_RESOLUTION|>--- conflicted
+++ resolved
@@ -29,15 +29,10 @@
 // domainStore is a simple interface for fetching and adding domain objects.
 type domainStore interface {
 	PutDomain(Domain) error
-<<<<<<< HEAD
 	GetDomain(string, DomainState) (Domain, error)
 	GetDomains(DomainState) ([]Domain, error)
 	// Sets status.
 	SetStatus(string, DomainState) error
-=======
-	GetDomain(string) (Domain, error)
-	GetDomains(DomainState) ([]Domain, error)
->>>>>>> 10f199e4
 }
 
 // DomainState represents the state of a single domain.
@@ -46,11 +41,7 @@
 // Possible values for DomainState
 const (
 	StateUnknown     = "unknown"     // Domain was never submitted, so we don't know.
-<<<<<<< HEAD
 	StateUnconfirmed = "unvalidated" // Domain was never submitted, so we don't know.
-=======
-	StateUnvalidated = "unvalidated" // E-mail token for this domain is unverified
->>>>>>> 10f199e4
 	StateTesting     = "queued"      // Queued for addition at next addition date.
 	StateFailed      = "failed"      // Requested to be queued, but failed verification.
 	StateEnforce     = "added"       // On the list.
@@ -108,11 +99,7 @@
 	}
 }
 
-<<<<<<< HEAD
-// InitializeWithToken adds this domain to the given domainStore and initializes a validation token
-=======
 // InitializeWithToken adds this domain to the given DomainStore and initializes a validation token
->>>>>>> 10f199e4
 // for the addition. The newly generated Token is returned.
 func (d *Domain) InitializeWithToken(store domainStore, tokens tokenStore) (string, error) {
 	if err := store.PutDomain(*d); err != nil {
@@ -131,7 +118,6 @@
 	if list.HasDomain(d.Name) {
 		return result.Success()
 	}
-<<<<<<< HEAD
 	domain, err := GetDomain(store, d.Name)
 	if err != nil {
 		return result.Failure("Domain %s is not on the policy list.", d.Name)
@@ -145,19 +131,6 @@
 	}
 	if domain.State == StateUnconfirmed {
 		return result.Failure("The policy addition request for %s is waiting on email validation", d.Name)
-=======
-	domainData, err := store.GetDomain(d.Name)
-	if err != nil {
-		return result.Failure("Domain %s is not on the policy list.", d.Name)
-	}
-	if domainData.State == StateEnforce {
-		log.Println("Warning: Domain was StateEnforce in DB but was not found on the policy list.")
-		return result.Success()
-	} else if domainData.State == StateTesting {
-		return result.Warning("Domain %s is queued to be added to the policy list.", d.Name)
-	} else if domainData.State == StateUnvalidated {
-		return result.Warning("The policy addition request for %s is waiting on email validation", d.Name)
->>>>>>> 10f199e4
 	}
 	return result.Failure("Domain %s is not on the policy list.", d.Name)
 }
@@ -168,7 +141,6 @@
 	result := make(chan checker.Result)
 	go func() { result <- *d.PolicyListCheck(store, list) }()
 	return result
-<<<<<<< HEAD
 }
 
 // GetDomain retrieves Domain with the most "important" state.
@@ -185,6 +157,4 @@
 		return domain, nil
 	}
 	return store.GetDomain(name, StateUnconfirmed)
-=======
->>>>>>> 10f199e4
 }