package checker

import (
	"crypto/tls"
	"crypto/x509"
	"net"
	"net/smtp"
	"os"
	"strings"
	"time"
)

// HostnameResult wraps the results of a security check against a particular hostname.
type HostnameResult struct {
	*Result
	Domain    string    `json:"domain"`
	Hostname  string    `json:"hostname"`
	Timestamp time.Time `json:"-"`
}

// Returns result of specified check.
// If called before that check occurs, returns false.
func (h HostnameResult) checkSucceeded(checkName string) bool {
	if result, ok := h.Checks[checkName]; ok {
		return result.Status == Success
	}
	return false
}

func (h HostnameResult) couldConnect() bool {
	return h.checkSucceeded("connectivity")
}

func (h HostnameResult) couldSTARTTLS() bool {
	return h.checkSucceeded("starttls")
}

// Modelled after policyMatches in Appendix B of the MTA-STS RFC 8641.
// Also used to validate hostnames on the STARTTLS Everywhere policy list.
func policyMatches(mx string, patterns []string) bool {
	mx = strings.TrimSuffix(mx, ".") // If FQDN, might end with .
	mx = withoutPort(mx)             // If URL, might include port
	mx = strings.ToLower(mx)         // Lowercase for comparison
	for _, pattern := range patterns {
		pattern = strings.ToLower(pattern)

		// Literal match
		if pattern == mx {
			return true
		}
		// Wildcard match
		if strings.HasPrefix(pattern, "*.") || strings.HasPrefix(pattern, ".") {
			pattern = strings.TrimPrefix(pattern, "*")
			mxParts := strings.SplitN(mx, ".", 2)
			if len(mxParts) > 1 && mxParts[1] == pattern[1:] {
				return true
			}
		}
	}
	return false
}

func withoutPort(url string) string {
	if strings.Contains(url, ":") {
		return url[0:strings.LastIndex(url, ":")]
	}
	return url
}

// Retrieves this machine's hostname, if specified.
func getThisHostname() string {
	hostname := os.Getenv("HOSTNAME")
	if len(hostname) == 0 {
		return "localhost"
	}
	return hostname
}

// Performs an SMTP dial with a short timeout.
// https://github.com/golang/go/issues/16436
func smtpDialWithTimeout(hostname string, timeout time.Duration) (*smtp.Client, error) {
	if _, _, err := net.SplitHostPort(hostname); err != nil {
		hostname += ":25"
	}
	conn, err := net.DialTimeout("tcp", hostname, timeout)
	if err != nil {
		return nil, err
	}
	client, err := smtp.NewClient(conn, hostname)
	if err != nil {
		return client, err
	}
	return client, client.Hello(getThisHostname())
}

// Simply tries to StartTLS with the server.
<<<<<<< HEAD
func checkStartTLS(client *smtp.Client) CheckResult {
	result := CheckResult{CheckType: STARTTLS}
=======
func checkStartTLS(client *smtp.Client) *Result {
	result := MakeResult("starttls")
>>>>>>> 934a4e19
	ok, _ := client.Extension("StartTLS")
	if !ok {
		return result.Failure("Server does not advertise support for STARTTLS.")
	}
	config := tls.Config{InsecureSkipVerify: true}
	if err := client.StartTLS(&config); err != nil {
		return result.Failure("Could not complete a TLS handshake.")
	}
	return result.Success()
}

// If no MX matching policy was provided, then we'll default to accepting matches
// based on the mail domain and the MX hostname.
//
// Returns a list containing the domain and hostname.
func defaultValidMX(domain, hostname string) []string {
	if strings.HasSuffix(hostname, ".") {
		hostname = hostname[0 : len(hostname)-1]
	}
	return []string{domain, hostname}
}

// Validates that a certificate chain is valid for this system roots.
func verifyCertChain(state tls.ConnectionState) error {
	pool := x509.NewCertPool()
	for _, peerCert := range state.PeerCertificates[1:] {
		pool.AddCert(peerCert)
	}
	_, err := state.PeerCertificates[0].Verify(x509.VerifyOptions{
		Roots:         certRoots,
		Intermediates: pool,
	})
	return err
}

// certRoots is the certificate roots to use for verifying
// a TLS certificate. It is nil by default so that the system
// root certs are used.
//
// It is a global variable because it is used as a test hook.
var certRoots *x509.CertPool

// Checks that the certificate presented is valid for a particular hostname, unexpired,
// and chains to a trusted root.
<<<<<<< HEAD
func checkCert(client *smtp.Client, domain, hostname string) CheckResult {
	result := CheckResult{CheckType: Certificate}
=======
func checkCert(client *smtp.Client, domain, hostname string) *Result {
	result := MakeResult("certificate")
>>>>>>> 934a4e19
	state, ok := client.TLSConnectionState()
	if !ok {
		return result.Error("TLS not initiated properly.")
	}
	cert := state.PeerCertificates[0]
	// If hostname is an FQDN, it might end with '.'
	hostname = strings.TrimSuffix(hostname, ".")
	err := cert.VerifyHostname(withoutPort(hostname))
	if err != nil {
		result.Failure("Name in cert doesn't match hostname: %v", err)
	}
	err = verifyCertChain(state)
	if err != nil {
		return result.Failure("Certificate root is not trusted: %v", err)
	}
	return result.Success()
}

func tlsConfigForCipher(ciphers []uint16) tls.Config {
	return tls.Config{
		InsecureSkipVerify: true,
		CipherSuites:       ciphers,
	}
}

// Checks to see that insecure ciphers are disabled.
<<<<<<< HEAD
func checkTLSCipher(hostname string, timeout time.Duration) CheckResult {
	result := CheckResult{CheckType: CheckType{Name: "cipher"}}
=======
func checkTLSCipher(hostname string, timeout time.Duration) *Result {
	result := MakeResult("cipher")
>>>>>>> 934a4e19
	badCiphers := []uint16{
		tls.TLS_RSA_WITH_RC4_128_SHA,
		tls.TLS_ECDHE_ECDSA_WITH_RC4_128_SHA,
		tls.TLS_ECDHE_RSA_WITH_RC4_128_SHA}
	client, err := smtpDialWithTimeout(hostname, timeout)
	if err != nil {
		return result.Error("Could not establish connection with hostname %s", hostname)
	}
	defer client.Close()
	config := tlsConfigForCipher(badCiphers)
	err = client.StartTLS(&config)
	if err == nil {
		return result.Failure("Server should NOT be able to negotiate any ciphers with RC4.")
	}
	return result.Success()
}

<<<<<<< HEAD
func checkTLSVersion(client *smtp.Client, hostname string, timeout time.Duration) CheckResult {
	result := CheckResult{CheckType: Version}
=======
func checkTLSVersion(client *smtp.Client, hostname string, timeout time.Duration) *Result {
	result := MakeResult("version")
>>>>>>> 934a4e19

	// Check the TLS version of the existing connection.
	tlsConnectionState, ok := client.TLSConnectionState()
	if !ok {
		// We shouldn't end up here because we already checked that STARTTLS succeeded.
		return result.Error("Could not check TLS connection version.")
	}
	if tlsConnectionState.Version < tls.VersionTLS12 {
		result = result.Warning("Server should support TLSv1.2, but doesn't.")
	}

	// Attempt to connect with an old SSL version.
	client, err := smtpDialWithTimeout(hostname, timeout)
	if err != nil {
		return result.Error("Could not establish connection: %v", err)
	}
	defer client.Close()
	config := tls.Config{
		InsecureSkipVerify: true,
		MinVersion:         tls.VersionSSL30,
		MaxVersion:         tls.VersionSSL30,
	}
	err = client.StartTLS(&config)
	if err == nil {
		return result.Failure("Server should NOT support SSLv2/3, but does.")
	}
	return result.Success()
}

// CheckHostname performs a series of checks against a hostname for an email domain.
// `domain` is the mail domain that this server serves email for.
// `hostname` is the hostname for this server.
func (c *Checker) CheckHostname(domain string, hostname string) HostnameResult {
	if c.checkHostname != nil {
		// Allow the Checker to mock this function.
		return c.checkHostname(domain, hostname)
	}

	result := HostnameResult{
		Domain:    domain,
		Hostname:  hostname,
		Result:    MakeResult("hostnames"),
		Timestamp: time.Now(),
	}

	// Connect to the SMTP server and use that connection to perform as many checks as possible.
<<<<<<< HEAD
	connectivityResult := CheckResult{CheckType: Connectivity}
	client, err := smtpDialWithTimeout(hostname, timeout)
=======
	connectivityResult := MakeResult("connectivity")
	client, err := smtpDialWithTimeout(hostname, c.timeout())
>>>>>>> 934a4e19
	if err != nil {
		result.addCheck(connectivityResult.Error("Could not establish connection: %v", err))
		return result
	}
	defer client.Close()
	result.addCheck(connectivityResult.Success())

	result.addCheck(checkStartTLS(client))
	if result.Status != Success {
		return result
	}
	result.addCheck(checkCert(client, domain, hostname))
	// result.addCheck(checkTLSCipher(hostname))

	// Creates a new connection to check for SSLv2/3 support because we can't call starttls twice.
	result.addCheck(checkTLSVersion(client, hostname, c.timeout()))

	return result
}

// Supported checks against hostnames
var (
	STARTTLS CheckType = CheckType{
		Name: "starttls",
		StatusText: StatusText{
			Success: "Supports STTARTTLS",
			Failure: "Does not support STARTTLS",
		},
		Description: `“STARTTLS” is the command an email server sends if it wants to encrypt communications (using Transport Layer Security or “TLS”) with another email server. If your server supports STARTTLS, that means any other server that supports STARTTLS can communicate securely with it.

This checks that your email server sends the STARTTLS command correctly, as well as accepting the STARTTLS command from other servers.`,
	}
	Version CheckType = CheckType{
		Name: "version",
		StatusText: StatusText{
			Success: "Uses a secure version of TLS",
			Failure: "Does not use a secure TLS version",
		},
		Description: `TLS has changed many times over the years. Researchers have discovered security flaws in some older versions, named “SSLv2” and “SSLv3”, so technologists across the internet are <a href="https://disablessl3.com/" target="_blank">working to deprecate</a> SSLv2/3.

This checks that your email server does not allow establishing a valid TLS connection over SSLv2/3.`,
	}
	Certificate CheckType = CheckType{
		Name: "certificate",
		StatusText: StatusText{
			Success: "Presents a valid certificate",
			Failure: "Does not present a valid certificate",
		},
		Description: `On the internet, even if you *think* you’re talking to a service named “eff.org”, it could be an impersonator pretending to be “eff.org”. Checking a mail server’s certificate helps ensure that you really are talking to the actual service.

In order for your certificate to be valid for your email domain, it should be unexpired, chain to a <a href="https://wiki.mozilla.org/CA/Included_Certificates" target="_blank">valid root</a>, and one of the names on the certificate should either match the domain (the part of an email address after the @) or the server’s hostname (the name of the server, as indicated by an MX record).`,
	}
	Connectivity CheckType = CheckType{
		Name: "connectivity",
		StatusText: StatusText{
			Success: "Server is up and running",
			Failure: "Could not establish connection",
		},
		Description: `We couldn't successfully connect to this mailserver to scan it. This could be an error on our side, too. If you're having trouble getting the scanner to work, shoot us an email at <a href="mailto:starttls-policy@eff.org">starttls-policy@eff.org</a>.`,
	}
)<|MERGE_RESOLUTION|>--- conflicted
+++ resolved
@@ -94,13 +94,8 @@
 }
 
 // Simply tries to StartTLS with the server.
-<<<<<<< HEAD
-func checkStartTLS(client *smtp.Client) CheckResult {
-	result := CheckResult{CheckType: STARTTLS}
-=======
 func checkStartTLS(client *smtp.Client) *Result {
-	result := MakeResult("starttls")
->>>>>>> 934a4e19
+	result := MakeResult(STARTTLS)
 	ok, _ := client.Extension("StartTLS")
 	if !ok {
 		return result.Failure("Server does not advertise support for STARTTLS.")
@@ -145,13 +140,8 @@
 
 // Checks that the certificate presented is valid for a particular hostname, unexpired,
 // and chains to a trusted root.
-<<<<<<< HEAD
-func checkCert(client *smtp.Client, domain, hostname string) CheckResult {
-	result := CheckResult{CheckType: Certificate}
-=======
 func checkCert(client *smtp.Client, domain, hostname string) *Result {
-	result := MakeResult("certificate")
->>>>>>> 934a4e19
+	result := MakeResult(Certificate)
 	state, ok := client.TLSConnectionState()
 	if !ok {
 		return result.Error("TLS not initiated properly.")
@@ -178,13 +168,8 @@
 }
 
 // Checks to see that insecure ciphers are disabled.
-<<<<<<< HEAD
-func checkTLSCipher(hostname string, timeout time.Duration) CheckResult {
-	result := CheckResult{CheckType: CheckType{Name: "cipher"}}
-=======
 func checkTLSCipher(hostname string, timeout time.Duration) *Result {
-	result := MakeResult("cipher")
->>>>>>> 934a4e19
+	result := MakeResult(CheckType{Name: "cipher"})
 	badCiphers := []uint16{
 		tls.TLS_RSA_WITH_RC4_128_SHA,
 		tls.TLS_ECDHE_ECDSA_WITH_RC4_128_SHA,
@@ -202,13 +187,8 @@
 	return result.Success()
 }
 
-<<<<<<< HEAD
-func checkTLSVersion(client *smtp.Client, hostname string, timeout time.Duration) CheckResult {
-	result := CheckResult{CheckType: Version}
-=======
 func checkTLSVersion(client *smtp.Client, hostname string, timeout time.Duration) *Result {
-	result := MakeResult("version")
->>>>>>> 934a4e19
+	result := MakeResult(Version)
 
 	// Check the TLS version of the existing connection.
 	tlsConnectionState, ok := client.TLSConnectionState()
@@ -250,18 +230,13 @@
 	result := HostnameResult{
 		Domain:    domain,
 		Hostname:  hostname,
-		Result:    MakeResult("hostnames"),
+		Result:    MakeResult(CheckType{Name: "hostname"}),
 		Timestamp: time.Now(),
 	}
 
 	// Connect to the SMTP server and use that connection to perform as many checks as possible.
-<<<<<<< HEAD
-	connectivityResult := CheckResult{CheckType: Connectivity}
-	client, err := smtpDialWithTimeout(hostname, timeout)
-=======
-	connectivityResult := MakeResult("connectivity")
+	connectivityResult := MakeResult(Connectivity)
 	client, err := smtpDialWithTimeout(hostname, c.timeout())
->>>>>>> 934a4e19
 	if err != nil {
 		result.addCheck(connectivityResult.Error("Could not establish connection: %v", err))
 		return result
