--- conflicted
+++ resolved
@@ -105,11 +105,7 @@
 	if _, _, err := net.SplitHostPort(hostname); err != nil {
 		hostname += ":25"
 	}
-<<<<<<< HEAD
-	conn, err := net.DialTimeout("tcp", hostname, time.Second*5)
-=======
 	conn, err := net.DialTimeout("tcp", hostname, timeout)
->>>>>>> d8418e9a
 	if err != nil {
 		return nil, err
 	}
