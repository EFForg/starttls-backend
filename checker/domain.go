package checker

import (
	"context"
	"fmt"
	"net"
	"strings"
	"time"

	"golang.org/x/net/idna"
)

// Reports an error during the domain checks.
func (d DomainResult) reportError(err error) DomainResult {
	d.Status = DomainError
	d.Message = err.Error()
	return d
}

// DomainStatus indicates the overall status of a single domain.
type DomainStatus int32

// In order of precedence.
const (
	DomainSuccess            DomainStatus = 0
	DomainWarning            DomainStatus = 1
	DomainFailure            DomainStatus = 2
	DomainError              DomainStatus = 3
	DomainNoSTARTTLSFailure  DomainStatus = 4
	DomainCouldNotConnect    DomainStatus = 5
	DomainBadHostnameFailure DomainStatus = 6
)

// DomainResult wraps all the results for a particular mail domain.
type DomainResult struct {
	// Domain being checked against.
	Domain string `json:"domain"`
	// Message if a failure or error occurs on the domain lookup level.
	Message string `json:"message,omitempty"`
	// Status of this check, inherited from the results of preferred hostnames.
	Status DomainStatus `json:"status"`
	// Results of this check, on each hostname.
	HostnameResults map[string]HostnameResult `json:"results"`
	// The list of hostnames which will impact the Status of this result.
	// It discards mailboxes that we can't connect to.
	PreferredHostnames []string `json:"preferred_hostnames"`
	// Expected MX hostnames supplied by the caller of CheckDomain.
	MxHostnames []string `json:"mx_hostnames,omitempty"`
	// Extra global results
	ExtraResults map[string]CheckResult `json:"extra_results,omitempty"`
}

// Class satisfies raven's Interface interface.
// https://github.com/getsentry/raven-go/issues/125
func (d DomainResult) Class() string {
	return "extra"
}

func (d DomainResult) setStatus(status DomainStatus) DomainResult {
	d.Status = DomainStatus(SetStatus(CheckStatus(d.Status), CheckStatus(status)))
	return d
}

func lookupMXWithTimeout(domain string, timeout time.Duration) ([]*net.MX, error) {
	ctx, cancel := context.WithTimeout(context.TODO(), timeout)
	defer cancel()
	var r net.Resolver
	return r.LookupMX(ctx, domain)
}

// LookupHostnames retrieves the MX hostnames associated with a domain.
func (c Checker) LookupHostnames(domain string) ([]string, error) {
	domainASCII, err := idna.ToASCII(domain)
	if err != nil {
		return nil, fmt.Errorf("domain name %s couldn't be converted to ASCII", domain)
	}
	// Allow the Checker to mock DNS lookup.
	var mxs []*net.MX
	if c.lookupMX != nil {
		mxs, err = c.lookupMX(domain)
	} else {
		mxs, err = lookupMXWithTimeout(domainASCII, c.timeout())
	}
	if err != nil || len(mxs) == 0 {
		return nil, fmt.Errorf("No MX records found")
	}
	hostnames := make([]string, 0)
	for _, mx := range mxs {
		hostnames = append(hostnames, strings.ToLower(mx.Host))
	}
	return hostnames, nil
}

// CheckDomain performs all associated checks for a particular domain.
// First performs an MX lookup, then performs subchecks on each of the
// resulting hostnames.
//
// The status of DomainResult is inherited from the check status of the MX
// records with highest priority. This check succeeds only if the hostname
// checks on the highest priority mailservers succeed.
//
//   `domain` is the mail domain to perform the lookup on.
//   `mxHostnames` is the list of expected hostnames.
//     If `mxHostnames` is nil, we don't validate the DNS lookup.
func (c Checker) CheckDomain(domain string, expectedHostnames []string) DomainResult {
	result := DomainResult{
		Domain:          domain,
		MxHostnames:     expectedHostnames,
		HostnameResults: make(map[string]HostnameResult),
	}
	// 1. Look up hostnames
	// 2. Perform and aggregate checks from those hostnames.
	// 3. Set a summary message.
	hostnames, err := c.LookupHostnames(domain)
	if err != nil {
		return result.setStatus(DomainCouldNotConnect)
	}
	checkedHostnames := make([]string, 0)
	for _, hostname := range hostnames {
		cache := c.cache()
		hostnameResult, err := cache.GetHostnameScan(hostname)
		if err != nil {
			hostnameResult = c.CheckHostname(domain, hostname)
			cache.PutHostnameScan(hostname, hostnameResult)
		}
		result.HostnameResults[hostname] = hostnameResult
		if hostnameResult.couldConnect() {
			checkedHostnames = append(checkedHostnames, hostname)
		}
	}
	result.PreferredHostnames = checkedHostnames

	// Derive Domain code from Hostname results.
	if len(checkedHostnames) == 0 {
		// We couldn't connect to any of those hostnames.
		return result.setStatus(DomainCouldNotConnect)
	}
	for _, hostname := range checkedHostnames {
		hostnameResult := result.HostnameResults[hostname]
		// Any of the connected hostnames don't support STARTTLS.
		if !hostnameResult.couldSTARTTLS() {
			return result.setStatus(DomainNoSTARTTLSFailure)
		}
		// Any of the connected hostnames don't have a match?
<<<<<<< HEAD
		if expectedHostnames != nil && !hasValidName(expectedHostnames, hostname) {
=======
		if query.ExpectedHostnames != nil && !policyMatches(hostname, query.ExpectedHostnames) {
>>>>>>> 7ae8f314
			return result.setStatus(DomainBadHostnameFailure)
		}
		result = result.setStatus(DomainStatus(hostnameResult.Status))
	}
	return result
}<|MERGE_RESOLUTION|>--- conflicted
+++ resolved
@@ -142,11 +142,7 @@
 			return result.setStatus(DomainNoSTARTTLSFailure)
 		}
 		// Any of the connected hostnames don't have a match?
-<<<<<<< HEAD
-		if expectedHostnames != nil && !hasValidName(expectedHostnames, hostname) {
-=======
-		if query.ExpectedHostnames != nil && !policyMatches(hostname, query.ExpectedHostnames) {
->>>>>>> 7ae8f314
+		if expectedHostnames != nil && !policyMatches(hostname, expectedHostnames) {
 			return result.setStatus(DomainBadHostnameFailure)
 		}
 		result = result.setStatus(DomainStatus(hostnameResult.Status))
