package checker

import (
	"context"
	"fmt"
	"net"
	"strings"
	"time"

	"golang.org/x/net/idna"
)

// Reports an error during the domain checks.
func (d DomainResult) reportError(err error) DomainResult {
	d.Status = DomainError
	d.Message = err.Error()
	return d
}

// DomainStatus indicates the overall status of a single domain.
type DomainStatus int32

// In order of precedence.
const (
	DomainSuccess            DomainStatus = 0
	DomainWarning            DomainStatus = 1
	DomainFailure            DomainStatus = 2
	DomainError              DomainStatus = 3
	DomainNoSTARTTLSFailure  DomainStatus = 4
	DomainCouldNotConnect    DomainStatus = 5
	DomainBadHostnameFailure DomainStatus = 6
)

// DomainQuery wraps the parameters we need to perform a domain check.
type DomainQuery struct {
	// Domain being checked.
	Domain string
	// Expected hostnames in MX records for Domain
	ExpectedHostnames []string
	// Unexported implementations for fns that make network requests
	hostnameLookup
	hostnameChecker
}

// Looks up what hostnames are correlated with a particular domain.
type hostnameLookup interface {
	lookupHostname(string, time.Duration) ([]string, error)
}

// Performs a series of checks on a particular domain, hostname combo.
type hostnameChecker interface {
	checkHostname(string, string, time.Duration) HostnameResult
}

// DomainResult wraps all the results for a particular mail domain.
type DomainResult struct {
	// Domain being checked against.
	Domain string `json:"domain"`
	// Message if a failure or error occurs on the domain lookup level.
	Message string `json:"message,omitempty"`
	// Status of this check, inherited from the results of preferred hostnames.
	Status DomainStatus `json:"status"`
	// Results of this check, on each hostname.
	HostnameResults map[string]HostnameResult `json:"results"`
	// The list of hostnames which will impact the Status of this result.
	// It discards mailboxes that we can't connect to.
	PreferredHostnames []string `json:"preferred_hostnames"`
	// Expected MX hostnames supplied by the caller of CheckDomain.
	MxHostnames []string `json:"mx_hostnames,omitempty"`
	// Extra global results
	ExtraResults map[string]CheckResult `json:"extra_results,omitempty"`
}

// Class satisfies raven's Interface interface.
// https://github.com/getsentry/raven-go/issues/125
func (d DomainResult) Class() string {
	return "extra"
}

type tlsChecker struct{}

func (*tlsChecker) checkHostname(domain string, hostname string, timeout time.Duration) HostnameResult {
	return CheckHostname(domain, hostname, timeout)
}

func (d DomainResult) setStatus(status DomainStatus) DomainResult {
	d.Status = DomainStatus(SetStatus(CheckStatus(d.Status), CheckStatus(status)))
	return d
}

<<<<<<< HEAD
func lookupMXWithTimeout(domain string) ([]*net.MX, error) {
	const timeout = 5 * time.Second
=======
func lookupMXWithTimeout(domain string, timeout time.Duration) ([]*net.MX, error) {
>>>>>>> d8418e9a
	ctx, cancel := context.WithTimeout(context.TODO(), timeout)
	defer cancel()
	var r net.Resolver
	return r.LookupMX(ctx, domain)
}

type dnsLookup struct{}

func (*dnsLookup) lookupHostname(domain string, timeout time.Duration) ([]string, error) {
	domainASCII, err := idna.ToASCII(domain)
	if err != nil {
		return nil, fmt.Errorf("domain name %s couldn't be converted to ASCII", domain)
	}
	mxs, err := lookupMXWithTimeout(domainASCII, timeout)
	if err != nil || len(mxs) == 0 {
		return nil, fmt.Errorf("No MX records found")
	}
	hostnames := make([]string, 0)
	for _, mx := range mxs {
		hostnames = append(hostnames, strings.ToLower(mx.Host))
	}
	return hostnames, nil
}

// CheckDomain performs all associated checks for a particular domain.
// First performs an MX lookup, then performs subchecks on each of the
// resulting hostnames.
//
// The status of DomainResult is inherited from the check status of the MX
// records with highest priority. This check succeeds only if the hostname
// checks on the highest priority mailservers succeed.
//
//   `domain` is the mail domain to perform the lookup on.
//   `mxHostnames` is the list of expected hostnames.
//     If `mxHostnames` is nil, we don't validate the DNS lookup.
func CheckDomain(domain string, mxHostnames []string, timeout time.Duration, cache ScanCache) DomainResult {
	return performCheck(DomainQuery{
		Domain:            domain,
		ExpectedHostnames: mxHostnames,
		hostnameLookup:    &dnsLookup{},
		hostnameChecker:   &tlsChecker{},
	}, timeout, cache)
}

func performCheck(query DomainQuery, timeout time.Duration, cache ScanCache) DomainResult {
	result := DomainResult{
		Domain:          query.Domain,
		MxHostnames:     query.ExpectedHostnames,
		HostnameResults: make(map[string]HostnameResult),
	}
	// 1. Look up hostnames
	// 2. Perform and aggregate checks from those hostnames.
	// 3. Set a summary message.
	hostnames, err := query.lookupHostname(query.Domain, timeout)
	if err != nil {
		return result.reportError(err)
	}
	checkedHostnames := make([]string, 0)
	for _, hostname := range hostnames {
		hostnameResult, err := cache.GetHostnameScan(hostname)
		if err != nil {
			hostnameResult = query.checkHostname(query.Domain, hostname, timeout)
			cache.PutHostnameScan(hostname, hostnameResult)
		}
		result.HostnameResults[hostname] = hostnameResult
		if hostnameResult.couldConnect() {
			checkedHostnames = append(checkedHostnames, hostname)
		}
	}
	result.PreferredHostnames = checkedHostnames

	// Derive Domain code from Hostname results.
	if len(checkedHostnames) == 0 {
		// We couldn't connect to any of those hostnames.
		return result.setStatus(DomainCouldNotConnect)
	}
	for _, hostname := range checkedHostnames {
		hostnameResult := result.HostnameResults[hostname]
		// Any of the connected hostnames don't support STARTTLS.
		if !hostnameResult.couldSTARTTLS() {
			return result.setStatus(DomainNoSTARTTLSFailure)
		}
		// Any of the connected hostnames don't have a match?
		if query.ExpectedHostnames != nil && !hasValidName(query.ExpectedHostnames, hostname) {
			return result.setStatus(DomainBadHostnameFailure)
		}
		result = result.setStatus(DomainStatus(hostnameResult.Status))
	}
	return result
}<|MERGE_RESOLUTION|>--- conflicted
+++ resolved
@@ -88,12 +88,7 @@
 	return d
 }
 
-<<<<<<< HEAD
-func lookupMXWithTimeout(domain string) ([]*net.MX, error) {
-	const timeout = 5 * time.Second
-=======
 func lookupMXWithTimeout(domain string, timeout time.Duration) ([]*net.MX, error) {
->>>>>>> d8418e9a
 	ctx, cancel := context.WithTimeout(context.TODO(), timeout)
 	defer cancel()
 	var r net.Resolver
