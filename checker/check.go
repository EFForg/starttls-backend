--- conflicted
+++ resolved
@@ -76,7 +76,6 @@
 func (c *CheckResult) Success() CheckResult {
 	c.ensureInit()
 	c.Status = SetStatus(c.Status, Success)
-<<<<<<< HEAD
 	return *c
 }
 
@@ -100,8 +99,6 @@
 	r.Checks[checkResult.Name] = checkResult
 	// SetStatus sets ResultGroup's status to the most severe of any individual check
 	r.Status = SetStatus(r.Status, checkResult.Status)
-=======
-	return c
 }
 
 // MarshalJSON specifies how json.Marshall should handle type CheckResult.
@@ -188,5 +185,4 @@
 		},
 		Description: `We couldn't successfully connect to this mailserver to scan it. This could be an error on our side, too. If you're having trouble getting the scanner to work, shoot us an email at <a href="mailto:starttls-policy@eff.org">starttls-policy@eff.org</a>.`,
 	},
->>>>>>> 4fadc6ef
 }