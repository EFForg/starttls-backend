package checker

import (
	"bufio"
	"crypto/rand"
	"crypto/tls"
	"crypto/x509"
	"encoding/pem"
	"math/big"
	"net"
	"os"
	"strings"
	"testing"
	"time"

	"github.com/mhale/smtpd"
)

func TestMain(m *testing.M) {
	certString = createCert(key, "localhost")
	certStringHostnameMismatch = createCert(key, "you_give_love_a_bad_name")
	code := m.Run()
	os.Exit(code)
}

const testTimeout = 250 * time.Millisecond

var testChecker = Checker{Timeout: testTimeout}

// Code follows pattern from crypto/tls/generate_cert.go
// to generate a cert from a PEM-encoded RSA private key.
func createCert(keyData string, commonName string) string {
	// 1. Convert privkey from PEM to DER.
	block, _ := pem.Decode([]byte(key))
	privKey, _ := x509.ParsePKCS1PrivateKey(block.Bytes)
	// 2. Generate cert with private key.
	template := x509.Certificate{
		SerialNumber: big.NewInt(0),
		NotBefore:    time.Now(),
		NotAfter:     time.Now().Add(time.Minute),
		IsCA:         true,
		DNSNames:     []string{commonName},
	}
	certDER, _ := x509.CreateCertificate(rand.Reader, &template, &template, &(privKey.PublicKey), privKey)
	// 3. Convert cert to PEM format (for consumption by crypto/tls)
	b := pem.Block{Type: "CERTIFICATE", Bytes: certDER}
	certPEM := pem.EncodeToMemory(&b)
	return string(certPEM)
}

func TestPolicyMatch(t *testing.T) {
	var tests = []struct {
		hostname string
		policyMX string
		want     bool
	}{
		// Equal matches
		{"example.com", "example.com", true},
		{"mx.example.com", "mx.example.com", true},

		// Not equal matches
		{"different.org", "example.com", false},
		{"not.example.com", "example.com", false},

		// base domain shouldn't match wildcard
		{"example.com", ".example.com", false},
		{"example.com", "*.example.com", false},

		// Invalid wildcard shouldn't match.
		{"mx.example.com", "*mx.example.com", false},

		// Single-level subdomain match
		{"mx.example.com", "*.example.com", true},
		{"mx.example.com", ".example.com", true},
		{"mx.mx.example.com", "*.mx.example.com", true},
		{"mx.mx.example.com", ".mx.example.com", true},

		// Wildcard may match left-most label only
		{"mx.example.com", "mx.*.com", false},

		// No multi-level subdomain matching.
		{"mx.mx.example.com", "*.example.com", false},

		// No partial subdomain matches
		{"mx.example.com", "mx.*ple.com", false},

		// Hostname should not use wildcards.
		{"*.example.com", "mx.example.com", false},
		{"*.example.com", "mx.mx.example.com", false},
		{"*.example.com", ".mx.example.com", false},

		// Some more edge cases
		{"mx.example.com", "..example.com", false},
	}

	for _, test := range tests {
		policy := []string{test.policyMX}
		if got := policyMatches(test.hostname, policy); got != test.want {
			t.Errorf("policyMatch(%q, %q) = %v", test.hostname, policy, got)
		}
	}
}

func TestNoConnection(t *testing.T) {
	result := testChecker.CheckHostname("", "example.com")

	expected := Result{
		Status: 3,
<<<<<<< HEAD
		Checks: map[string]CheckResult{
			"connectivity": {Connectivity, 3, nil},
=======
		Checks: map[string]*Result{
			"connectivity": {"connectivity", 3, nil, nil},
>>>>>>> 934a4e19
		},
	}
	compareStatuses(t, expected, result)
}

func TestNoTLS(t *testing.T) {
	ln := smtpListenAndServe(t, &tls.Config{})
	defer ln.Close()

	result := testChecker.CheckHostname("", ln.Addr().String())

	expected := Result{
		Status: 2,
<<<<<<< HEAD
		Checks: map[string]CheckResult{
			"connectivity": {Connectivity, 0, nil},
			"starttls":     {STARTTLS, 2, nil},
=======
		Checks: map[string]*Result{
			"connectivity": {"connectivity", 0, nil, nil},
			"starttls":     {"starttls", 2, nil, nil},
>>>>>>> 934a4e19
		},
	}
	compareStatuses(t, expected, result)
}

func TestSelfSigned(t *testing.T) {
	cert, err := tls.X509KeyPair([]byte(certString), []byte(key))
	if err != nil {
		t.Fatal(err)
	}
	ln := smtpListenAndServe(t, &tls.Config{Certificates: []tls.Certificate{cert}})
	defer ln.Close()

	result := testChecker.CheckHostname("", ln.Addr().String())

	expected := Result{
		Status: 2,
<<<<<<< HEAD
		Checks: map[string]CheckResult{
			"connectivity": {Connectivity, 0, nil},
			"starttls":     {STARTTLS, 0, nil},
			"certificate":  {Certificate, 2, nil},
			"version":      {Version, 0, nil},
=======
		Checks: map[string]*Result{
			"connectivity": {"connectivity", 0, nil, nil},
			"starttls":     {"starttls", 0, nil, nil},
			"certificate":  {"certificate", 2, nil, nil},
			"version":      {"version", 0, nil, nil},
>>>>>>> 934a4e19
		},
	}
	compareStatuses(t, expected, result)
}

func TestNoTLS12(t *testing.T) {
	cert, err := tls.X509KeyPair([]byte(certString), []byte(key))
	if err != nil {
		t.Fatal(err)
	}
	ln := smtpListenAndServe(t, &tls.Config{
		MinVersion:   tls.VersionTLS11,
		MaxVersion:   tls.VersionTLS11,
		Certificates: []tls.Certificate{cert},
	})
	defer ln.Close()

	result := testChecker.CheckHostname("", ln.Addr().String())

	expected := Result{
		Status: 2,
<<<<<<< HEAD
		Checks: map[string]CheckResult{
			"connectivity": {Connectivity, 0, nil},
			"starttls":     {STARTTLS, 0, nil},
			"certificate":  {Certificate, 2, nil},
			"version":      {Version, 1, nil},
=======
		Checks: map[string]*Result{
			"connectivity": {"connectivity", 0, nil, nil},
			"starttls":     {"starttls", 0, nil, nil},
			"certificate":  {"certificate", 2, nil, nil},
			"version":      {"version", 1, nil, nil},
>>>>>>> 934a4e19
		},
	}
	compareStatuses(t, expected, result)
}

func TestSuccessWithFakeCA(t *testing.T) {
	cert, err := tls.X509KeyPair([]byte(certString), []byte(key))
	if err != nil {
		t.Fatal(err)
	}
	ln := smtpListenAndServe(t, &tls.Config{Certificates: []tls.Certificate{cert}})
	defer ln.Close()

	certRoots, _ = x509.SystemCertPool()
	certRoots.AppendCertsFromPEM([]byte(certString))
	defer func() {
		certRoots = nil
	}()

	// Our test cert happens to be valid for hostname "localhost",
	// so here we replace the loopback address with "localhost" while
	// conserving the port number.
	addrParts := strings.Split(ln.Addr().String(), ":")
	port := addrParts[len(addrParts)-1]
	result := testChecker.CheckHostname("", "localhost:"+port)
	expected := Result{
		Status: 0,
<<<<<<< HEAD
		Checks: map[string]CheckResult{
			"connectivity": {Connectivity, 0, nil},
			"starttls":     {STARTTLS, 0, nil},
			"certificate":  {Certificate, 0, nil},
			"version":      {Version, 0, nil},
=======
		Checks: map[string]*Result{
			"connectivity": {"connectivity", 0, nil, nil},
			"starttls":     {"starttls", 0, nil, nil},
			"certificate":  {"certificate", 0, nil, nil},
			"version":      {"version", 0, nil, nil},
>>>>>>> 934a4e19
		},
	}
	compareStatuses(t, expected, result)
}

// Tests that the checker successfully initiates an SMTP connection with mail
// servers that use a greet delay.
func TestSuccessWithDelayedGreeting(t *testing.T) {
	ln, err := net.Listen("tcp", "localhost:0")
	if err != nil {
		t.Fatal(err)
	}
	defer ln.Close()
	go ServeDelayedGreeting(ln, t)

	client, err := smtpDialWithTimeout(ln.Addr().String(), testTimeout)
	if err != nil {
		t.Fatal(err)
	}
	client.Close()
}

func ServeDelayedGreeting(ln net.Listener, t *testing.T) {
	conn, err := ln.Accept()
	if err != nil {
		t.Fatal(err)
	}
	defer conn.Close()

	time.Sleep(testTimeout + 100*time.Millisecond)
	_, err = conn.Write([]byte("220 localhost ESMTP\n"))
	if err != nil {
		t.Fatal(err)
	}
	line, err := bufio.NewReader(conn).ReadString('\n')
	if err != nil {
		t.Fatal(err)
	}
	if !strings.Contains(line, "EHLO localhost") {
		t.Fatalf("unexpected response from checker: %s", line)
	}

	_, err = conn.Write([]byte("250 HELO\n"))
	if err != nil {
		t.Fatal(err)
	}
}

func TestFailureWithBadHostname(t *testing.T) {
	cert, err := tls.X509KeyPair([]byte(certString), []byte(key))
	if err != nil {
		t.Fatal(err)
	}
	ln := smtpListenAndServe(t, &tls.Config{Certificates: []tls.Certificate{cert}})
	defer ln.Close()

	certRoots, _ = x509.SystemCertPool()
	certRoots.AppendCertsFromPEM([]byte(certStringHostnameMismatch))
	defer func() {
		certRoots = nil
	}()

	// Our test cert happens to be valid for hostname "localhost",
	// so here we replace the loopback address with "localhost" while
	// conserving the port number.
	addrParts := strings.Split(ln.Addr().String(), ":")
	port := addrParts[len(addrParts)-1]
	result := testChecker.CheckHostname("", "localhost:"+port)
	expected := Result{
		Status: 2,
<<<<<<< HEAD
		Checks: map[string]CheckResult{
			"connectivity": {Connectivity, 0, nil},
			"starttls":     {STARTTLS, 0, nil},
			"certificate":  {Certificate, 2, nil},
			"version":      {Version, 0, nil},
=======
		Checks: map[string]*Result{
			"connectivity": {"connectivity", 0, nil, nil},
			"starttls":     {"starttls", 0, nil, nil},
			"certificate":  {"certificate", 2, nil, nil},
			"version":      {"version", 0, nil, nil},
>>>>>>> 934a4e19
		},
	}
	compareStatuses(t, expected, result)
}

func TestAdvertisedCiphers(t *testing.T) {
	cert, err := tls.X509KeyPair([]byte(certString), []byte(key))
	if err != nil {
		t.Fatal(err)
	}

	var cipherSuites []uint16
	// GetConfigForClient is a callback that lets us alter the TLSConfig
	// based on the client hello. Here we just use it to check which ciphers
	// are advertised by the client.
	//
	// Alternatively, we could use the CipherSuites attribute to attempt a
	// separate connection with each cipher.
	tlsConfig := &tls.Config{
		Certificates: []tls.Certificate{cert},
		GetConfigForClient: func(info *tls.ClientHelloInfo) (*tls.Config, error) {
			if len(cipherSuites) == 0 {
				// Throw out the second connection to the mailserver
				// where we intentionally advertised insecure ciphers.
				cipherSuites = info.CipherSuites
			}
			return &tls.Config{Certificates: []tls.Certificate{cert}}, nil
		},
	}

	ln := smtpListenAndServe(t, tlsConfig)
	defer ln.Close()
	testChecker.CheckHostname("", ln.Addr().String())

	// Partial list of ciphers we want to support
	expectedCipherSuites := []struct {
		val  uint16
		desc string
	}{
		{tls.TLS_ECDHE_RSA_WITH_AES_256_GCM_SHA384, "TLS_ECDHE_RSA_WITH_AES_256_GCM_SHA384"},
		{tls.TLS_ECDHE_RSA_WITH_CHACHA20_POLY1305, "TLS_ECDHE_RSA_WITH_CHACHA20_POLY1305"},
	}
	for _, expected := range expectedCipherSuites {
		if !containsCipherSuite(cipherSuites, expected.val) {
			t.Errorf("expected check to advertise ciphersuite %s", expected.desc)
		}
	}
}

func containsCipherSuite(result []uint16, want uint16) bool {
	for _, candidate := range result {
		if want == candidate {
			return true
		}
	}
	return false
}

// compareStatuses compares the status for the HostnameResult and each Check with a desired value
func compareStatuses(t *testing.T, expected Result, result HostnameResult) {
	if result.Status != expected.Status {
		t.Errorf("hostname status = %d, want %d", result.Status, expected.Status)
	}

	if len(result.Checks) > len(expected.Checks) {
		t.Errorf("result contains too many checks\n expected %v\n want %v", result.Checks, expected.Checks)
	}

	for _, c := range expected.Checks {
		if got := result.Checks[c.Name].Status; got != c.Status {
			t.Errorf("%s status = %d, want %d", c.Name, got, c.Status)
		}
	}
}

// smtpListenAndServe creates a test smtp server to run checks on.
// We use this rather than smtpd.ListenAndServe so that we can use net.Listen
// to assign a random available port.
func smtpListenAndServe(t *testing.T, tlsConfig *tls.Config) net.Listener {
	srv := &smtpd.Server{
		Handler:  noopHandler,
		Hostname: "example.com",
	}
	srv.TLSConfig = tlsConfig

	ln, err := net.Listen("tcp", "localhost:0")
	if err != nil {
		t.Fatal(err)
	}

	go func() {
		if err := srv.Serve(ln); err != nil {
			if strings.Contains(err.Error(), "closed") {
				return
			}
			t.Fatal(err)
		}
	}()

	return ln
}

func noopHandler(_ net.Addr, _ string, _ []string, _ []byte) {}

var certString string
var certStringHostnameMismatch string

const key = `-----BEGIN RSA PRIVATE KEY-----
MIICXQIBAAKBgQC7BhTtrZkgD7Q0fGHHBl4TRrEFO2KmN93MVZdTob2S3nwWsFUo
aP9Jx4WsQ0F+MwP2nKTS52LvTCqPyD9VFp9XS52Mtq6cylK+UTkKAQnSVu14g5dS
0gAbM914zxO1NFp/9C4iCi0qaKWzPCGLCIEoqkb7+HlYQekBkJHR3Tzq3QIDAQAB
AoGBALL2RuCI1ZYQcOgofYftV+gqJQpUoTldDCiTXpLwmm8H5sXvRg29K0x2WDtW
wDz6pDg//Ji0Qb+qqq+bdr79PsquUon6G+t9LWFQ6F1qD7JRssBr5FPAfWFij2pm
zH61dX/j/kas67W+23H4k0Rc3oExaPF4gecc/EJaQ4Wc5EohAkEA6GaMhlwsONhv
TbW3FIOm54obvLhS0XDrdig8CIl7+x6KSBsHBmLv+MDh/DRywwv5sOR6Sg6HGMAc
4pNsk6UOXwJBAM4D7HHfqMyuiKDIiAwdjPn/Ux2nlQe05d7iai0nSEVEfneaGX/g
r4C1Gg8VDA6U94XE/S9d60IpUg4DwH9W2EMCQCufxFUcTDjHd+0wZRN2uwfPhvFf
8DvcZHajitFXbWxwCSkL2b+7JqydGE6NUdWHE/G+ka4BGB7vQPzPC5yTaSUCQAn3
Ap7XdLDB2HX+fSYo38LP6NNMYdcHlv7a8MvSVJqVH5DlcUpQMe0F1YbZO8YQypA7
4QtDfberi/6Fi/Ac4UUCQQDHf89gtZYZKfeTBMRwaer7yG/UovX2AJSkCB34BGxn
gIxzlen/RRmXtBGCR5G24n08/2AJaMeI/8sJWM8or9cs
-----END RSA PRIVATE KEY-----`<|MERGE_RESOLUTION|>--- conflicted
+++ resolved
@@ -106,13 +106,8 @@
 
 	expected := Result{
 		Status: 3,
-<<<<<<< HEAD
-		Checks: map[string]CheckResult{
-			"connectivity": {Connectivity, 3, nil},
-=======
-		Checks: map[string]*Result{
-			"connectivity": {"connectivity", 3, nil, nil},
->>>>>>> 934a4e19
+		Checks: map[string]*Result{
+			"connectivity": {Connectivity, 3, nil, nil},
 		},
 	}
 	compareStatuses(t, expected, result)
@@ -126,15 +121,9 @@
 
 	expected := Result{
 		Status: 2,
-<<<<<<< HEAD
-		Checks: map[string]CheckResult{
-			"connectivity": {Connectivity, 0, nil},
-			"starttls":     {STARTTLS, 2, nil},
-=======
-		Checks: map[string]*Result{
-			"connectivity": {"connectivity", 0, nil, nil},
-			"starttls":     {"starttls", 2, nil, nil},
->>>>>>> 934a4e19
+		Checks: map[string]*Result{
+			"connectivity": {Connectivity, 0, nil, nil},
+			"starttls":     {STARTTLS, 2, nil, nil},
 		},
 	}
 	compareStatuses(t, expected, result)
@@ -152,19 +141,11 @@
 
 	expected := Result{
 		Status: 2,
-<<<<<<< HEAD
-		Checks: map[string]CheckResult{
-			"connectivity": {Connectivity, 0, nil},
-			"starttls":     {STARTTLS, 0, nil},
-			"certificate":  {Certificate, 2, nil},
-			"version":      {Version, 0, nil},
-=======
-		Checks: map[string]*Result{
-			"connectivity": {"connectivity", 0, nil, nil},
-			"starttls":     {"starttls", 0, nil, nil},
-			"certificate":  {"certificate", 2, nil, nil},
-			"version":      {"version", 0, nil, nil},
->>>>>>> 934a4e19
+		Checks: map[string]*Result{
+			"connectivity": {Connectivity, 0, nil, nil},
+			"starttls":     {STARTTLS, 0, nil, nil},
+			"certificate":  {Certificate, 2, nil, nil},
+			"version":      {Version, 0, nil, nil},
 		},
 	}
 	compareStatuses(t, expected, result)
@@ -186,19 +167,11 @@
 
 	expected := Result{
 		Status: 2,
-<<<<<<< HEAD
-		Checks: map[string]CheckResult{
-			"connectivity": {Connectivity, 0, nil},
-			"starttls":     {STARTTLS, 0, nil},
-			"certificate":  {Certificate, 2, nil},
-			"version":      {Version, 1, nil},
-=======
-		Checks: map[string]*Result{
-			"connectivity": {"connectivity", 0, nil, nil},
-			"starttls":     {"starttls", 0, nil, nil},
-			"certificate":  {"certificate", 2, nil, nil},
-			"version":      {"version", 1, nil, nil},
->>>>>>> 934a4e19
+		Checks: map[string]*Result{
+			"connectivity": {Connectivity, 0, nil, nil},
+			"starttls":     {STARTTLS, 0, nil, nil},
+			"certificate":  {Certificate, 2, nil, nil},
+			"version":      {Version, 1, nil, nil},
 		},
 	}
 	compareStatuses(t, expected, result)
@@ -226,19 +199,11 @@
 	result := testChecker.CheckHostname("", "localhost:"+port)
 	expected := Result{
 		Status: 0,
-<<<<<<< HEAD
-		Checks: map[string]CheckResult{
-			"connectivity": {Connectivity, 0, nil},
-			"starttls":     {STARTTLS, 0, nil},
-			"certificate":  {Certificate, 0, nil},
-			"version":      {Version, 0, nil},
-=======
-		Checks: map[string]*Result{
-			"connectivity": {"connectivity", 0, nil, nil},
-			"starttls":     {"starttls", 0, nil, nil},
-			"certificate":  {"certificate", 0, nil, nil},
-			"version":      {"version", 0, nil, nil},
->>>>>>> 934a4e19
+		Checks: map[string]*Result{
+			"connectivity": {Connectivity, 0, nil, nil},
+			"starttls":     {STARTTLS, 0, nil, nil},
+			"certificate":  {Certificate, 0, nil, nil},
+			"version":      {Version, 0, nil, nil},
 		},
 	}
 	compareStatuses(t, expected, result)
@@ -309,19 +274,11 @@
 	result := testChecker.CheckHostname("", "localhost:"+port)
 	expected := Result{
 		Status: 2,
-<<<<<<< HEAD
-		Checks: map[string]CheckResult{
-			"connectivity": {Connectivity, 0, nil},
-			"starttls":     {STARTTLS, 0, nil},
-			"certificate":  {Certificate, 2, nil},
-			"version":      {Version, 0, nil},
-=======
-		Checks: map[string]*Result{
-			"connectivity": {"connectivity", 0, nil, nil},
-			"starttls":     {"starttls", 0, nil, nil},
-			"certificate":  {"certificate", 2, nil, nil},
-			"version":      {"version", 0, nil, nil},
->>>>>>> 934a4e19
+		Checks: map[string]*Result{
+			"connectivity": {Connectivity, 0, nil, nil},
+			"starttls":     {STARTTLS, 0, nil, nil},
+			"certificate":  {Certificate, 2, nil, nil},
+			"version":      {Version, 0, nil, nil},
 		},
 	}
 	compareStatuses(t, expected, result)
