package checker

import (
	"reflect"
	"testing"
)

func TestGetKeyValuePairs(t *testing.T) {
	tests := []struct {
		txt  string
		ld   string
		pd   string
		want map[string]string
	}{
		{"", ";", "=", map[string]string{}},
		{"v=STSv1; foo;", ";", "=", map[string]string{
			"v": "STSv1",
		}},
		{"v=STSv1; id=20171114T070707;", ";", "=", map[string]string{
			"v":  "STSv1",
			"id": "20171114T070707",
		}},
		{"version: STSv1\nmode: enforce\nmx: foo.example.com\nmx: bar.example.com\n\n", "\n", ":", map[string]string{
			"version": "STSv1",
			"mode":    "enforce",
			"mx":      "foo.example.com bar.example.com",
		}},
	}
	for _, test := range tests {
		got := getKeyValuePairs(test.txt, test.ld, test.pd)
		if !reflect.DeepEqual(got, test.want) {
			t.Errorf("getKeyValuePairs(%s, %s, %s) = %v, want %v",
				test.txt, test.ld, test.pd, got, test.want)
		}
	}
}

func TestValidateMTASTSRecord(t *testing.T) {
	tests := []struct {
		txt    []string
		status CheckStatus
	}{
		{[]string{"v=STSv1; id=1234", "v=STSv1; id=5678"}, Failure},
		{[]string{"v=STSv1; id=20171114T070707;"}, Success},
		{[]string{"v=STSv1; id=;"}, Failure},
		{[]string{"v=STSv1; id=###;"}, Failure},
		{[]string{"v=spf1 a -all"}, Failure},
	}
	for _, test := range tests {
		result := validateMTASTSRecord(test.txt, &Result{})
		if result.Status != test.status {
			t.Errorf("validateMTASTSRecord(%v) = %v", test.txt, result)
		}
	}
}

func TestValidateMTASTSPolicyFile(t *testing.T) {
	tests := []struct {
		txt    string
		status CheckStatus
	}{
		{"version: STSv1\nmode: enforce\nmax_age:100000\nmx: foo.example.com\nmx: bar.example.com\n", Success},
		// Support UTF-8
		{"version: STSv1\nmode: enforce\nmax_age:100000\nmx: 🌟.🐢.com\n", Success},
		{"\nmx: foo.example.com\nmx: bar.example.com\n", Failure},
		{"version: STSv1\nmode: enforce\nmax_age:0\nmx: foo.example.com\nmx: bar.example.com\n", Failure},
		{"version: STSv1\nmode: start_turtles\nmax_age:100000\nmx: foo.example.com\nmx: bar.example.com\n", Failure},
	}
	for _, test := range tests {
		result, _ := validateMTASTSPolicyFile(test.txt, &Result{})
		if result.Status != test.status {
			t.Errorf("validateMTASTSPolicyFile(%v) = %v", test.txt, result)
		}
	}
}

func TestValidateMTASTSMXs(t *testing.T) {
	goodHostnameResult := HostnameResult{
		Result: &Result{
			Status: 3,
<<<<<<< HEAD
			Checks: map[string]CheckResult{
				"connectivity": {Connectivity, 0, nil},
				"starttls":     {STARTTLS, 0, nil},
=======
			Checks: map[string]*Result{
				"connectivity": {"connectivity", 0, nil, nil},
				"starttls":     {"starttls", 0, nil, nil},
>>>>>>> 934a4e19
			},
		},
	}
	noSTARTTLSHostnameResult := HostnameResult{
		Result: &Result{
			Status: 3,
<<<<<<< HEAD
			Checks: map[string]CheckResult{
				"connectivity": {Connectivity, 0, nil},
				"starttls":     {STARTTLS, 3, nil},
=======
			Checks: map[string]*Result{
				"connectivity": {"connectivity", 0, nil, nil},
				"starttls":     {"starttls", 3, nil, nil},
>>>>>>> 934a4e19
			},
		},
	}
	tests := []struct {
		policyFileMXs []string
		dnsMXs        map[string]HostnameResult
		status        CheckStatus
	}{
		{
			[]string{"mail.example.com"},
			map[string]HostnameResult{"mail.example.com": goodHostnameResult},
			Success,
		},
		{
			[]string{"mail.example.com", "extra-entries.are-okay.com"},
			map[string]HostnameResult{"mail.example.com": goodHostnameResult},
			Success,
		},
		{
			[]string{"*.example.com"},
			map[string]HostnameResult{"mail.example.com": goodHostnameResult},
			Success,
		},
		{
			[]string{},
			map[string]HostnameResult{"mail.example.com": goodHostnameResult},
			Warning,
		},
		{
			[]string{"nostarttls.example.com"},
			map[string]HostnameResult{"nostarttls.example.com": noSTARTTLSHostnameResult},
			Warning,
		},
	}
	for _, test := range tests {
		result := validateMTASTSMXs(test.policyFileMXs, test.dnsMXs, &Result{})
		if result.Status != test.status {
			t.Errorf("validateMTASTSMXs(%v, %v, %v) = %v", test.policyFileMXs, test.dnsMXs, Result{}, result)
		}
	}
}<|MERGE_RESOLUTION|>--- conflicted
+++ resolved
@@ -78,30 +78,18 @@
 	goodHostnameResult := HostnameResult{
 		Result: &Result{
 			Status: 3,
-<<<<<<< HEAD
-			Checks: map[string]CheckResult{
-				"connectivity": {Connectivity, 0, nil},
-				"starttls":     {STARTTLS, 0, nil},
-=======
 			Checks: map[string]*Result{
-				"connectivity": {"connectivity", 0, nil, nil},
-				"starttls":     {"starttls", 0, nil, nil},
->>>>>>> 934a4e19
+				"connectivity": {Connectivity, 0, nil, nil},
+				"starttls":     {STARTTLS, 0, nil, nil},
 			},
 		},
 	}
 	noSTARTTLSHostnameResult := HostnameResult{
 		Result: &Result{
 			Status: 3,
-<<<<<<< HEAD
-			Checks: map[string]CheckResult{
-				"connectivity": {Connectivity, 0, nil},
-				"starttls":     {STARTTLS, 3, nil},
-=======
 			Checks: map[string]*Result{
-				"connectivity": {"connectivity", 0, nil, nil},
-				"starttls":     {"starttls", 3, nil, nil},
->>>>>>> 934a4e19
+				"connectivity": {Connectivity, 0, nil, nil},
+				"starttls":     {STARTTLS, 3, nil, nil},
 			},
 		},
 	}
