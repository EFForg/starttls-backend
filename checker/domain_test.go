--- conflicted
+++ resolved
@@ -105,11 +105,7 @@
 func performTestsWithCacheTimeout(t *testing.T, tests []domainTestCase, cacheExpiry time.Duration) {
 	c := Checker{
 		Timeout:       time.Second,
-<<<<<<< HEAD
-		Cache:         CreateSimpleCache(cacheExpiry),
-=======
 		Cache:         MakeSimpleCache(cacheExpiry),
->>>>>>> e63a88e2
 		lookupMX:      mockLookupMX,
 		checkHostname: mockCheckHostname,
 	}
