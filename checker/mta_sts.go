package checker

import (
	"fmt"
	"io/ioutil"
	"net"
	"net/http"
	"regexp"
	"strconv"
	"strings"
)

func filterByPrefix(records []string, prefix string) []string {
	filtered := []string{}
	for _, elem := range records {
		if elem[0:len(prefix)] == prefix {
			filtered = append(filtered, elem)
		}
	}
	return filtered
}

func getKeyValuePairs(record string, lineDelimiter string,
	pairDelimiter string) map[string]string {
	parsed := make(map[string]string)
	for _, line := range strings.Split(record, lineDelimiter) {
		split := strings.Split(strings.TrimSpace(line), pairDelimiter)
		if len(split) != 2 {
			continue
		}
		key := strings.TrimSpace(split[0])
		value := strings.TrimSpace(split[1])
		if parsed[key] == "" {
			parsed[key] = value
		} else {
			parsed[key] = parsed[key] + " " + value
		}
	}
	return parsed
}

<<<<<<< HEAD
func checkMTASTSRecord(domain string) CheckResult {
	result := CheckResult{CheckType: MTASTSText}
=======
func checkMTASTSRecord(domain string) *Result {
	result := MakeResult("mta-sts-txt")
>>>>>>> 934a4e19
	records, err := net.LookupTXT(fmt.Sprintf("_mta-sts.%s", domain))
	if err != nil {
		return result.Failure("Couldn't find MTA-STS TXT record: %v", err)
	}
	return validateMTASTSRecord(records, result)
}

func validateMTASTSRecord(records []string, result *Result) *Result {
	records = filterByPrefix(records, "v=STSv1")
	if len(records) != 1 {
		return result.Failure("exactly 1 MTA-STS TXT record required, found %d", len(records))
	}
	record := getKeyValuePairs(records[0], ";", "=")

	idPattern := regexp.MustCompile("^[a-zA-Z0-9]+$")
	if !idPattern.MatchString(record["id"]) {
		return result.Failure("invalid id %s", record["id"])
	}
	return result.Success()
}

<<<<<<< HEAD
func checkMTASTSPolicyFile(domain string, hostnameResults map[string]HostnameResult) CheckResult {
	result := CheckResult{CheckType: MTASTSPolicyFile}
=======
func checkMTASTSPolicyFile(domain string, hostnameResults map[string]HostnameResult) *Result {
	result := MakeResult("policy-file")
>>>>>>> 934a4e19
	client := &http.Client{
		// Don't follow redirects.
		CheckRedirect: func(req *http.Request, via []*http.Request) error {
			return http.ErrUseLastResponse
		},
	}
	policyURL := fmt.Sprintf("https://mta-sts.%s/.well-known/mta-sts.txt", domain)
	resp, err := client.Get(policyURL)
	if err != nil {
		return result.Failure("Couldn't find policy file: %v", err)
	}
	if resp.StatusCode != 200 {
		return result.Failure("Couldn't get policy file: %s", resp.Status)
	}
	// Media type should be text/plain, ignoring other Content-Type parms.
	// Format: Content-Type := type "/" subtype *[";" parameter]
	for _, contentType := range resp.Header["Content-Type"] {
		contentType := strings.ToLower(contentType)
		if strings.HasPrefix(contentType, "text/plain") {
			return result.Warning("Media type must be text/plain")
		}
	}
	defer resp.Body.Close()
	body, err := ioutil.ReadAll(resp.Body)
	if err != nil {
		return result.Error("Couldn't read policy file: %v", err)
	}

	result, policy := validateMTASTSPolicyFile(string(body), result)
	return validateMTASTSMXs(strings.Split(policy["mx"], " "), hostnameResults, result)
}

func validateMTASTSPolicyFile(body string, result *Result) (*Result, map[string]string) {
	policy := getKeyValuePairs(body, "\n", ":")

	if policy["version"] != "STSv1" {
		result.Failure("Policy version must be STSv1")
	}

	if policy["mode"] == "" {
		result.Failure("Policy file must specify mode")
	}
	if m := policy["mode"]; m != "enforce" && m != "testing" && m != "none" {
		result.Failure("Mode must be one of 'enforce', 'testing', or 'none', got %s", m)
	}

	if policy["max_age"] == "" {
		result.Failure("Policy file must specify max_age")
	}
	if i, err := strconv.Atoi(policy["max_age"]); err != nil || i <= 0 || i > 31557600 {
		result.Failure("max_age must be a positive integer <= 31557600")
	}

	return result.Success(), policy
}

func validateMTASTSMXs(policyFileMXs []string, dnsMXs map[string]HostnameResult,
	result *Result) *Result {
	for dnsMX, dnsMXResult := range dnsMXs {
		if !dnsMXResult.couldConnect() {
			// Ignore hostnames we couldn't connect to, they may be spam traps.
			continue
		}
		if !policyMatches(dnsMX, policyFileMXs) {
			result.Warning("%s appears in the DNS record but not the MTA-STS policy file",
				dnsMX)
		} else if !dnsMXResult.couldSTARTTLS() {
			result.Warning("%s appears in the DNS record and MTA-STS policy file, but doesn't support STARTTLS",
				dnsMX)
		}
	}
	return result
}

func checkMTASTS(domain string, hostnameResults map[string]HostnameResult) *Result {
	result := MakeResult("mta-sts")
	result.addCheck(checkMTASTSRecord(domain))
	result.addCheck(checkMTASTSPolicyFile(domain, hostnameResults))
	return result
}

// Types of MTA-STS checks supported
var (
	MTASTSText CheckType = CheckType{
		Name: "mta-sts-text",
		StatusText: StatusText{
			Success: "",
			Failure: "",
		},
		Description: ``,
	}
	MTASTSPolicyFile CheckType = CheckType{
		Name: "mta-sts-policy-file",
		StatusText: StatusText{
			Success: "",
			Failure: "",
		},
		Description: ``,
	}
)<|MERGE_RESOLUTION|>--- conflicted
+++ resolved
@@ -39,13 +39,8 @@
 	return parsed
 }
 
-<<<<<<< HEAD
-func checkMTASTSRecord(domain string) CheckResult {
-	result := CheckResult{CheckType: MTASTSText}
-=======
 func checkMTASTSRecord(domain string) *Result {
-	result := MakeResult("mta-sts-txt")
->>>>>>> 934a4e19
+	result := MakeResult(STARTTLS)
 	records, err := net.LookupTXT(fmt.Sprintf("_mta-sts.%s", domain))
 	if err != nil {
 		return result.Failure("Couldn't find MTA-STS TXT record: %v", err)
@@ -66,14 +61,8 @@
 	}
 	return result.Success()
 }
-
-<<<<<<< HEAD
-func checkMTASTSPolicyFile(domain string, hostnameResults map[string]HostnameResult) CheckResult {
-	result := CheckResult{CheckType: MTASTSPolicyFile}
-=======
 func checkMTASTSPolicyFile(domain string, hostnameResults map[string]HostnameResult) *Result {
-	result := MakeResult("policy-file")
->>>>>>> 934a4e19
+	result := MakeResult(MTASTSPolicyFile)
 	client := &http.Client{
 		// Don't follow redirects.
 		CheckRedirect: func(req *http.Request, via []*http.Request) error {
@@ -149,7 +138,7 @@
 }
 
 func checkMTASTS(domain string, hostnameResults map[string]HostnameResult) *Result {
-	result := MakeResult("mta-sts")
+	result := MakeResult(CheckType{Name: "mta-sts"})
 	result.addCheck(checkMTASTSRecord(domain))
 	result.addCheck(checkMTASTSPolicyFile(domain, hostnameResults))
 	return result
