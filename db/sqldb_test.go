package db_test

import (
	"log"
	"os"
	"testing"
	"time"

	"github.com/EFForg/starttls-backend/checker"
	"github.com/EFForg/starttls-backend/db"
	"github.com/EFForg/starttls-backend/models"
	"github.com/joho/godotenv"
)

// Global database object for tests.
var database *db.SQLDatabase

// Connects to local test db.
func initTestDb() *db.SQLDatabase {
	os.Setenv("PRIV_KEY", "./certs/key.pem")
	os.Setenv("PUBLIC_KEY", "./certs/cert.pem")
	cfg, err := db.LoadEnvironmentVariables()
	if err != nil {
		log.Fatal(err)
	}
	database, err := db.InitSQLDatabase(cfg)
	if err != nil {
		log.Fatal(err)
	}
	return database
}

func TestMain(m *testing.M) {
	godotenv.Overload("../.env.test")
	database = initTestDb()
	code := m.Run()
	err := database.ClearTables()
	if err != nil {
		log.Fatal(err)
	}
	os.Exit(code)
}

////////////////////////////////
// ***** Database tests ***** //
////////////////////////////////

func TestPutScan(t *testing.T) {
	database.ClearTables()
	dummyScan := models.Scan{
		Domain:    "dummy.com",
		Data:      checker.DomainResult{Domain: "dummy.com"},
		Timestamp: time.Now(),
	}
	err := database.PutScan(dummyScan)
	if err != nil {
		t.Errorf("PutScan failed: %v\n", err)
	}
}

func TestGetLatestScan(t *testing.T) {
	database.ClearTables()
	// Add two dummy objects
	earlyScan := models.Scan{
		Domain:    "dummy.com",
		Data:      checker.DomainResult{Domain: "dummy.com", Message: "test_before"},
		Timestamp: time.Now(),
	}
	laterScan := models.Scan{
		Domain:    "dummy.com",
		Data:      checker.DomainResult{Domain: "dummy.com", Message: "test_after"},
		Timestamp: time.Now().Add(time.Duration(time.Hour)),
	}
	err := database.PutScan(laterScan)
	if err != nil {
		t.Errorf("PutScan failed: %v\n", err)
	}
	err = database.PutScan(earlyScan)
	if err != nil {
		t.Errorf("PutScan failed: %v\n", err)
	}
	scan, err := database.GetLatestScan("dummy.com")
	if err != nil {
		t.Errorf("GetLatestScan failed: %v\n", err)
	}
	if scan.Data.Message != "test_after" {
		t.Errorf("Expected GetLatestScan to retrieve most recent scanData: %v", scan)
	}
}

func TestGetAllScans(t *testing.T) {
	database.ClearTables()
	data, err := database.GetAllScans("dummy.com")
	if err != nil {
		t.Errorf("GetAllScans failed: %v\n", err)
	}
	// Retrieving scans for domain that's never been scanned before
	if len(data) != 0 {
		t.Errorf("Expected GetAllScans to return []")
	}
	// Add two dummy objects
	dummyScan := models.Scan{
		Domain:    "dummy.com",
		Data:      checker.DomainResult{Domain: "dummy.com", Message: "test1"},
		Timestamp: time.Now(),
	}
	err = database.PutScan(dummyScan)
	if err != nil {
		t.Errorf("PutScan failed: %v\n", err)
	}
	dummyScan.Data.Message = "test2"
	err = database.PutScan(dummyScan)
	if err != nil {
		t.Errorf("PutScan failed: %v\n", err)
	}
	data, err = database.GetAllScans("dummy.com")
	// Retrieving scans for domain that's been scanned once
	if err != nil {
		t.Errorf("GetAllScans failed: %v\n", err)
	}
	if len(data) != 2 {
		t.Errorf("Expected GetAllScans to return two items, returned %d\n", len(data))
	}
	if data[0].Data.Message != "test1" || data[1].Data.Message != "test2" {
		t.Errorf("Expected Data of scan objects to include both test1 and test2")
	}
}

func TestPutGetDomain(t *testing.T) {
	database.ClearTables()
	data := models.Domain{
		Name:  "testing.com",
		Email: "admin@testing.com",
	}
	err := database.PutDomain(data)
	if err != nil {
		t.Errorf("PutDomain failed: %v\n", err)
	}
	retrievedData, err := database.GetDomain(data.Name)
	if err != nil {
		t.Errorf("GetDomain(%s) failed: %v\n", data.Name, err)
	}
	if retrievedData.Name != data.Name {
		t.Errorf("Somehow, GetDomain retrieved the wrong object?")
	}
	if retrievedData.State != models.StateUnvalidated {
		t.Errorf("Default state should be 'Unvalidated'")
	}
}

func TestUpsertDomain(t *testing.T) {
	database.ClearTables()
	data := models.Domain{
		Name:  "testing.com",
		Email: "admin@testing.com",
	}
	database.PutDomain(data)
	err := database.PutDomain(models.Domain{Name: "testing.com", State: models.StateQueued})
	if err != nil {
		t.Errorf("PutDomain(%s) failed: %v\n", data.Name, err)
	}
	retrievedData, err := database.GetDomain(data.Name)
	if retrievedData.State != models.StateQueued {
		t.Errorf("Expected state to be 'Queued', was %v\n", retrievedData)
	}
}

func TestPutUseToken(t *testing.T) {
	database.ClearTables()
	data, err := database.PutToken("testing.com")
	if err != nil {
		t.Errorf("PutToken failed: %v\n", err)
	}
	domain, err := database.UseToken(data.Token)
	if err != nil {
		t.Errorf("UseToken failed: %v\n", err)
	}
	if domain != data.Domain {
		t.Errorf("UseToken used token for %s instead of %s\n", domain, data.Domain)
	}
}

func TestPutTokenTwice(t *testing.T) {
	database.ClearTables()
	data, err := database.PutToken("testing.com")
	if err != nil {
		t.Errorf("PutToken failed: %v\n", err)
	}
	_, err = database.PutToken("testing.com")
	if err != nil {
		t.Errorf("PutToken failed: %v\n", err)
	}
	domain, err := database.UseToken(data.Token)
	if domain == data.Domain {
		t.Errorf("UseToken should not have succeeded with old token!\n")
	}
}

func TestLastUpdatedFieldUpdates(t *testing.T) {
	database.ClearTables()
	data := models.Domain{
		Name:  "testing.com",
		Email: "admin@testing.com",
		State: models.StateUnvalidated,
	}
	database.PutDomain(data)
	retrievedData, _ := database.GetDomain(data.Name)
	lastUpdated := retrievedData.LastUpdated
	data.State = models.StateQueued
	database.PutDomain(models.Domain{Name: data.Name, Email: "new fone who dis"})
	retrievedData, _ = database.GetDomain(data.Name)
	if lastUpdated.Equal(retrievedData.LastUpdated) {
		t.Errorf("Expected last_updated to be updated on change: %v", lastUpdated)
	}
}

func TestLastUpdatedFieldDoesntUpdate(t *testing.T) {
	database.ClearTables()
	data := models.Domain{
		Name:  "testing.com",
		Email: "admin@testing.com",
		State: models.StateUnvalidated,
	}
	database.PutDomain(data)
	retrievedData, _ := database.GetDomain(data.Name)
	lastUpdated := retrievedData.LastUpdated
	database.PutDomain(data)
	retrievedData, _ = database.GetDomain(data.Name)
	if !lastUpdated.Equal(retrievedData.LastUpdated) {
		t.Errorf("Expected last_updated to stay the same if no changes were made")
	}
}

func TestDomainsToValidate(t *testing.T) {
	database.ClearTables()
	queuedMap := map[string]bool{
		"a": false, "b": true, "c": false, "d": true,
	}
	for domain, queued := range queuedMap {
		if queued {
			database.PutDomain(models.Domain{Name: domain, State: models.StateQueued})
		} else {
			database.PutDomain(models.Domain{Name: domain})
		}
	}
	result, err := database.DomainsToValidate()
	if err != nil {
		t.Fatalf("DomainsToValidate failed: %v\n", err)
	}
	for _, domain := range result {
		if !queuedMap[domain] {
			t.Errorf("Did not expect %s to be returned", domain)
		}
	}
}

func TestHostnamesForDomain(t *testing.T) {
	database.ClearTables()
	database.PutDomain(models.Domain{Name: "x", MXs: []string{"x.com", "y.org"}})
	database.PutDomain(models.Domain{Name: "y"})
	result, err := database.HostnamesForDomain("x")
	if err != nil {
		t.Fatalf("HostnamesForDomain failed: %v\n", err)
	}
	if len(result) != 2 || result[0] != "x.com" || result[1] != "y.org" {
		t.Errorf("Expected two hostnames, x.com and y.org\n")
	}
	result, err = database.HostnamesForDomain("y")
	if err != nil {
		t.Fatalf("HostnamesForDomain failed: %v\n", err)
	}
	if len(result) > 0 {
		t.Errorf("Expected no hostnames to be returned, got %s\n", result[0])
	}
}

func TestPutAndIsBlacklistedEmail(t *testing.T) {
	defer database.ClearTables()

	// Add an e-mail address to the blacklist.
	err := database.PutBlacklistedEmail("fail@example.com", "bounce", "2017-07-21T18:47:13.498Z")
	if err != nil {
		t.Errorf("PutBlacklistedEmail failed: %v\n", err)
	}

	// Check that the email address was blacklisted.
	blacklisted, err := database.IsBlacklistedEmail("fail@example.com")
	if err != nil {
		t.Errorf("IsBlacklistedEmail failed: %v\n", err)
	}
	if !blacklisted {
		t.Errorf("fail@example.com should be blacklisted, but wasn't")
	}

	// Check that an un-added email address is not blacklisted.
	blacklisted, err = database.IsBlacklistedEmail("good@example.com")
	if err != nil {
		t.Errorf("IsBlacklistedEmail failed: %v\n", err)
	}
	if blacklisted {
		t.Errorf("good@example.com should not be blacklisted, but was")
	}
}

func TestGetHostnameScan(t *testing.T) {
<<<<<<< HEAD
	checksMap := make(map[string]checker.Result)
	checksMap["test"] = checker.Result{}
	now := time.Now()
	database.PutHostnameScan("hello",
		checker.HostnameResult{
			Timestamp: time.Now(),
			Hostname:  "hello",
			Result:    &checker.Result{Status: 1, Checks: checksMap},
=======
	database.ClearTables()
	checksMap := make(map[string]checker.CheckResult)
	checksMap["test"] = checker.CheckResult{}
	now := time.Now()
	database.PutHostnameScan("hello",
		checker.HostnameResult{
			Timestamp:   now,
			Hostname:    "hello",
			ResultGroup: &checker.ResultGroup{Status: 1, Checks: checksMap},
>>>>>>> e63a88e2
		},
	)
	result, err := database.GetHostnameScan("hello")
	if err != nil {
		t.Errorf("Expected hostname scan to return without errors")
	}
	if now == result.Timestamp {
		t.Errorf("unexpected gap between written timestamp %s and read timestamp %s", now, result.Timestamp)
	}
	if result.Status != 1 || checksMap["test"].Name != result.Checks["test"].Name {
		t.Errorf("Expected hostname scan to return correct data")
	}
}<|MERGE_RESOLUTION|>--- conflicted
+++ resolved
@@ -303,26 +303,15 @@
 }
 
 func TestGetHostnameScan(t *testing.T) {
-<<<<<<< HEAD
+	database.ClearTables()
 	checksMap := make(map[string]checker.Result)
 	checksMap["test"] = checker.Result{}
 	now := time.Now()
 	database.PutHostnameScan("hello",
 		checker.HostnameResult{
-			Timestamp: time.Now(),
+			Timestamp: now,
 			Hostname:  "hello",
 			Result:    &checker.Result{Status: 1, Checks: checksMap},
-=======
-	database.ClearTables()
-	checksMap := make(map[string]checker.CheckResult)
-	checksMap["test"] = checker.CheckResult{}
-	now := time.Now()
-	database.PutHostnameScan("hello",
-		checker.HostnameResult{
-			Timestamp:   now,
-			Hostname:    "hello",
-			ResultGroup: &checker.ResultGroup{Status: 1, Checks: checksMap},
->>>>>>> e63a88e2
 		},
 	)
 	result, err := database.GetHostnameScan("hello")
