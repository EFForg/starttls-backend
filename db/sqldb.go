--- conflicted
+++ resolved
@@ -62,14 +62,9 @@
 		Expires: time.Now().Add(time.Duration(time.Hour * 72)),
 		Used:    false,
 	}
-<<<<<<< HEAD
-	_, err := db.conn.Exec("INSERT INTO tokens(domain, token, expires) VALUES($1, $2, $3)",
-		domain, tokenData.Token, tokenData.Expires.UTC().Format(sqlTimeFormat))
-=======
 	_, err := db.Conn.Exec("INSERT INTO tokens(domain, token, expires) VALUES($1, $2, $3) "+
 		"ON CONFLICT (domain) DO UPDATE SET token=$2, expires=$3",
 		domain, tokenData.Token, tokenData.Expires.UTC().Format(SqlTimeFormat))
->>>>>>> 49e4ce05
 	if err != nil {
 		return TokenData{}, err
 	}
