--- conflicted
+++ resolved
@@ -1,17 +1,11 @@
 package db
 
 import (
-<<<<<<< HEAD
-    "database/sql"
-    "fmt"
-    "log"
-    "net/url"
-    "time"
-=======
 	"database/sql"
 	"fmt"
+	"log"
+	"net/url"
 	"time"
->>>>>>> c14fab10
 
 	_ "github.com/lib/pq"
 )
@@ -24,36 +18,24 @@
 	Conn *sql.DB
 }
 
-<<<<<<< HEAD
 func getConnectionString(cfg Config) string {
-    connectionString := fmt.Sprintf("postgres://%s:%s@%s/%s?sslmode=disable",
-                                    cfg.Db_username, cfg.Db_pass, cfg.Db_host, cfg.Db_name)
-    u, err := url.Parse(connectionString)
-    if err != nil {
-        log.Fatal(err)
-    }
-    return u.EscapedPath()
+	connectionString := fmt.Sprintf("postgres://%s:%s@%s/%s?sslmode=disable",
+		cfg.Db_username, cfg.Db_pass, cfg.Db_host, cfg.Db_name)
+	u, err := url.Parse(connectionString)
+	if err != nil {
+		log.Fatal(err)
+	}
+	return u.EscapedPath()
 }
 
 func InitSqlDatabase(cfg Config) (*SqlDatabase, error) {
-    connectionString := getConnectionString(cfg)
-    log.Printf("Connecting to %s ... \n", connectionString)
-    conn, err := sql.Open("postgres", connectionString)
-    if err != nil {
-        return nil, err
-    }
-    return &SqlDatabase { Cfg: cfg, Conn: conn }, nil
-=======
-func InitSqlDatabase(cfg Config) (*SqlDatabase, error) {
-	connectionString := fmt.Sprintf("postgres://%s:%s@%s/%s?sslmode=disable",
-		cfg.Db_username, cfg.Db_pass, cfg.Db_host, cfg.Db_name)
-	fmt.Printf("Connecting to %s ... \n", connectionString)
+	connectionString := getConnectionString(cfg)
+	log.Printf("Connecting to %s ... \n", connectionString)
 	conn, err := sql.Open("postgres", connectionString)
 	if err != nil {
 		return nil, err
 	}
 	return &SqlDatabase{Cfg: cfg, Conn: conn}, nil
->>>>>>> c14fab10
 }
 
 // TOKEN DB FUNCTIONS
