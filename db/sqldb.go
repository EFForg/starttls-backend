--- conflicted
+++ resolved
@@ -224,20 +224,16 @@
 
 }
 
-// GetDomain retrieves the status and information associated with a particular
+// GetDomainInState retrieves the status and information associated with a particular
 // mailserver domain.
-func (db SQLDatabase) GetDomain(domain string, state models.DomainState) (models.Domain, error) {
+func (db SQLDatabase) GetDomainInState(domain string, state models.DomainState) (models.Domain, error) {
 	return db.queryDomain("SELECT %s FROM domains WHERE domain=$1 AND status=$2", domain, state)
 }
 
 // GetDomains retrieves all the domains which match a particular state,
 // that are not in MTA_STS mode
 func (db SQLDatabase) GetDomains(state models.DomainState) ([]models.Domain, error) {
-<<<<<<< HEAD
-	return db.getDomainsWhere("status=$1 AND mta_sts=FALSE", state)
-=======
-	return db.queryDomainsWhere("status=$1", state)
->>>>>>> 321f55e6
+	return db.queryDomainsWhere("status=$1 AND mta_sts=FALSE", state)
 }
 
 // GetMTASTSDomains retrieves domains which wish their policy to be queued with their MTASTS.
@@ -351,25 +347,18 @@
 	for _, domainInfo := range data {
 		domains = append(domains, domainInfo.Name)
 	}
-<<<<<<< HEAD
 	for _, domainInfo := range dataMTASTS {
 		domains = append(domains, domainInfo.Name)
-=======
+	}
 	return domains, nil
 }
 
-// HostnamesForDomain [interface Validator] retrieves the hostname policy for
-// a particular domain.
-func (db SQLDatabase) HostnamesForDomain(domain string) ([]string, error) {
-	data, err := db.GetDomain(domain, models.StateEnforce)
-	if err != nil {
-		data, err = db.GetDomain(domain, models.StateTesting)
-	}
-	if err != nil {
-		return []string{}, err
->>>>>>> 321f55e6
-	}
-	return domains, nil
+func (db SQLDatabase) GetDomain(domain string) (models.Domain, error) {
+	data, err := db.GetDomainInState(domain, models.StateEnforce)
+	if err != nil {
+		data, err = db.GetDomainInState(domain, models.StateTesting)
+	}
+	return data, err
 }
 
 // GetHostnameScan retrives most recent scan from database.
