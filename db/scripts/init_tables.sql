--- conflicted
+++ resolved
@@ -36,11 +36,8 @@
     status        VARCHAR(255) NOT NULL,
     queue_weeks   INTEGER DEFAULT 4,
     testing_start TIMESTAMP,
-<<<<<<< HEAD
+    mta_sts       BOOLEAN DEFAULT FALSE,
     PRIMARY KEY (domain, status)
-=======
-    mta_sts       BOOLEAN DEFAULT FALSE
->>>>>>> 11b20a20
 );
 
 CREATE TABLE IF NOT EXISTS blacklisted_emails
@@ -95,13 +92,11 @@
 
 ALTER TABLE domains ADD COLUMN IF NOT EXISTS testing_start TIMESTAMP;
 
-<<<<<<< HEAD
 -- Drop & re-add constraint
 ALTER TABLE domains DROP CONSTRAINT domains_pkey;
 ALTER TABLE domains ADD PRIMARY KEY (domain, status);
-=======
+
 ALTER TABLE domain_totals DROP COLUMN IF EXISTS connected;
 ALTER TABLE domain_totals ADD COLUMN IF NOT EXISTS with_mxs INTEGER DEFAULT 0;
 
-ALTER TABLE domains ADD COLUMN IF NOT EXISTS mta_sts BOOLEAN DEFAULT FALSE;
->>>>>>> 11b20a20
+ALTER TABLE domains ADD COLUMN IF NOT EXISTS mta_sts BOOLEAN DEFAULT FALSE;