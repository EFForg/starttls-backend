--- conflicted
+++ resolved
@@ -91,9 +91,7 @@
 
 ALTER TABLE domains ADD COLUMN IF NOT EXISTS testing_start TIMESTAMP;
 
-<<<<<<< HEAD
-ALTER TABLE domains ADD COLUMN IF NOT EXISTS mta_sts BOOLEAN DEFAULT FALSE;
-=======
 ALTER TABLE domain_totals DROP COLUMN IF EXISTS connected;
 ALTER TABLE domain_totals ADD COLUMN IF NOT EXISTS with_mxs INTEGER DEFAULT 0;
->>>>>>> e6b46572
+
+ALTER TABLE domains ADD COLUMN IF NOT EXISTS mta_sts BOOLEAN DEFAULT FALSE;